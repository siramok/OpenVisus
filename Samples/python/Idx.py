## -----------------------------------------------------------------------------
## Copyright(c) 2010 - 2018 ViSUS L.L.C.,
## Scientific Computing and Imaging Institute of the University of Utah
## 
## ViSUS L.L.C., 50 W.Broadway, Ste. 300, 84101 - 2044 Salt Lake City, UT
## University of Utah, 72 S Central Campus Dr, Room 3750, 84112 Salt Lake City, UT
## 
## All rights reserved.
## 
## Redistribution and use in source and binary forms, with or without
## modification, are permitted provided that the following conditions are met :
## 
## * Redistributions of source code must retain the above copyright notice, this
## list of conditions and the following disclaimer.
## 
## * Redistributions in binary form must reproduce the above copyright notice,
## this list of conditions and the following disclaimer in the documentation
## and/or other materials provided with the distribution.
## 
## * Neither the name of the copyright holder nor the names of its
## contributors may be used to endorse or promote products derived from
## this software without specific prior written permission.
## 
## THIS SOFTWARE IS PROVIDED BY THE COPYRIGHT HOLDERS AND CONTRIBUTORS "AS IS"
## AND ANY EXPRESS OR IMPLIED WARRANTIES, INCLUDING, BUT NOT LIMITED TO, THE
## IMPLIED WARRANTIES OF MERCHANTABILITY AND FITNESS FOR A PARTICULAR PURPOSE ARE
## DISCLAIMED.IN NO EVENT SHALL THE COPYRIGHT HOLDER OR CONTRIBUTORS BE LIABLE
## FOR ANY DIRECT, INDIRECT, INCIDENTAL, SPECIAL, EXEMPLARY, OR CONSEQUENTIAL
## DAMAGES(INCLUDING, BUT NOT LIMITED TO, PROCUREMENT OF SUBSTITUTE GOODS OR
## SERVICES; LOSS OF USE, DATA, OR PROFITS; OR BUSINESS INTERRUPTION) HOWEVER
## CAUSED AND ON ANY THEORY OF LIABILITY, WHETHER IN CONTRACT, STRICT LIABILITY,
## OR TORT(INCLUDING NEGLIGENCE OR OTHERWISE) ARISING IN ANY WAY OUT OF THE USE
## OF THIS SOFTWARE, EVEN IF ADVISED OF THE POSSIBILITY OF SUCH DAMAGE.
## 
## For additional information about this project contact : pascucci@acm.org
## For support : support@visus.net
## -----------------------------------------------------------------------------

import gc
import sys
import math
import unittest
import string 
import unittest
import os

import numpy

from OpenVisus import *

# ////////////////////////////////////////////////////////////////////////
class TextIdx(unittest.TestCase):
  
  def testIdx(self):
    self.filename="temp/tutorial_1.idx"
    self.WriteIdx()
    self.ReadIdx()
    self.MergeIdx()
  
  # WriteIdx
  def WriteIdx(self): 
    
    dataset_box=NdBox(NdPoint(0,0,0),NdPoint.one(16,16,16))
    
    idxfile=IdxFile();
    idxfile.box=NdBox(dataset_box)
    idxfile.fields.push_back(Field("myfield",DType.fromString("uint32")))

    bSaved=idxfile.save(self.filename)
    self.assertTrue(bSaved)
    
    dataset=Dataset.loadDataset(self.filename)
    self.assertIsNotNone(dataset)
    access=dataset.get().createAccess()
    
    sampleid=0
    
    for Z in range(0,16):
      slice_box=dataset.get().getBox().getZSlab(Z,Z+1)
      
      query=QueryPtr(Query(dataset.get(),ord('w')))
      query.get().position=Position(slice_box)
      
      self.assertTrue(dataset.get().beginQuery(query))
      self.assertEqual(query.get().nsamples.innerProduct(),16*16)
      
      buffer=Array(query.get().nsamples,query.get().field.dtype)
      query.get().buffer=buffer
      
<<<<<<< HEAD
      fill=buffer.toNumPy()
=======
      fill=buffer.asNumPy()
>>>>>>> e1f3db87
      for Y in range(16):
        for X in range(16):
          fill[Y,X]=sampleid
          sampleid+=1

      self.assertTrue(dataset.get().executeQuery(access,query))

  # ReadIdx
  def ReadIdx(self): 
    
    dataset=Dataset_loadDataset(self.filename)
    self.assertIsNotNone(dataset)
    box=dataset.get().getBox()
    field=dataset.get().getDefaultField()
    access=dataset.get().createAccess()
    
    sampleid=0
    for Z in range(0,16):
      slice_box=box.getZSlab(Z,Z+1)
      
      query=QueryPtr(Query(dataset.get(),ord('r')))
      query.get().position=Position(slice_box)
      
      self.assertTrue(dataset.get().beginQuery(query))
      self.assertEqual(query.get().nsamples.innerProduct(),16*16)
      self.assertTrue(dataset.get().executeQuery(access,query))
      
<<<<<<< HEAD
      check=query.get().buffer.toNumPy()
=======
      check=query.get().buffer.asNumPy()
>>>>>>> e1f3db87
      for Y in range(16):
        for X in range(16):
          self.assertEqual(check[Y,X],sampleid)
          sampleid+=1

  def MergeIdx(self): 
    
    dataset=Dataset_loadDataset(self.filename)
    self.assertIsNotNone(dataset)
    
    box=dataset.get().getBox()
    access=dataset.get().createAccess()
    field=dataset.get().getDefaultField()
    MaxH=dataset.get().getBitmask().getMaxResolution()
    self.assertEqual(MaxH,12) #in the bitmask_pattern "V012012012012" the very last bit of the bitmask is at position MaxH=12 
    
    #I want to read data from first slice Z=0
    slice_box=box.getZSlab(0,1);
    
    #create and read data from VisusFIle up to resolution FinalH=8 (<MaxH)
    query=QueryPtr(Query(dataset.get(),ord('r')))
    query.get().position=Position(slice_box)
    query.get().end_resolutions.push_back(8)
    query.get().end_resolutions.push_back(12)
    query.get().merge_mode=Query.InsertSamples
    
    # end_resolution=8
    
    self.assertTrue(dataset.get().beginQuery(query))
    self.assertTrue(query.get().nsamples.innerProduct()>0)
    self.assertTrue(dataset.get().executeQuery(access,query))
    self.assertEqual(query.get().cur_resolution,8)
    
    # end_resolution=12
    self.assertTrue(dataset.get().nextQuery(query))
    self.assertEqual(query.get().nsamples.innerProduct(),16*16)
    self.assertTrue(dataset.get().executeQuery(access,query))
    self.assertEqual(query.get().cur_resolution,12)
    
    #verify the data is correct
<<<<<<< HEAD
    check=query.get().buffer.toNumPy()
=======
    check=query.get().buffer.asNumPy()
>>>>>>> e1f3db87
    sampleid=0
    for Y in range(0,16):
      for X in range(0,16):
        self.assertEqual(check[Y,X],sampleid)
        sampleid+=1 
        
    # finished
    
    self.assertFalse(dataset.get().nextQuery(query)) 


# ////////////////////////////////////////////////////////
if __name__ == '__main__':
  SetCommandLine("__main__")
  IdxModule.attach()
  unittest.main(exit=False)
  IdxModule.detach()
<|MERGE_RESOLUTION|>--- conflicted
+++ resolved
@@ -87,11 +87,7 @@
       buffer=Array(query.get().nsamples,query.get().field.dtype)
       query.get().buffer=buffer
       
-<<<<<<< HEAD
       fill=buffer.toNumPy()
-=======
-      fill=buffer.asNumPy()
->>>>>>> e1f3db87
       for Y in range(16):
         for X in range(16):
           fill[Y,X]=sampleid
@@ -119,11 +115,8 @@
       self.assertEqual(query.get().nsamples.innerProduct(),16*16)
       self.assertTrue(dataset.get().executeQuery(access,query))
       
-<<<<<<< HEAD
       check=query.get().buffer.toNumPy()
-=======
-      check=query.get().buffer.asNumPy()
->>>>>>> e1f3db87
+      
       for Y in range(16):
         for X in range(16):
           self.assertEqual(check[Y,X],sampleid)
@@ -164,11 +157,7 @@
     self.assertEqual(query.get().cur_resolution,12)
     
     #verify the data is correct
-<<<<<<< HEAD
     check=query.get().buffer.toNumPy()
-=======
-    check=query.get().buffer.asNumPy()
->>>>>>> e1f3db87
     sampleid=0
     for Y in range(0,16):
       for X in range(0,16):
