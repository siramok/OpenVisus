
# //////////////////////////////////////////////////////////////////////////
macro(SetupCMake)

	set(CMAKE_CXX_STANDARD 11)

	# this is important for python extension too!
	SET(CMAKE_DEBUG_POSTFIX "_d")
	
	# enable parallel building
	set(CMAKE_NUM_PROCS 8)          

	# use folders to organize projects                           
	set_property(GLOBAL PROPERTY USE_FOLDERS ON)    

	# save libraries and binaries in the same directory        
	set(EXECUTABLE_OUTPUT_PATH  ${CMAKE_BINARY_DIR})           
	set(LIBRARY_OUTPUT_PATH     ${CMAKE_BINARY_DIR})	

	if (NOT WIN32)
      
		set(CMAKE_BUILD_WITH_INSTALL_RPATH FALSE CACHE BOOL "" FORCE)
		set(CMAKE_SKIP_BUILD_RPATH         TRUE  CACHE BOOL "" FORCE)
		set(CMAKE_SKIP_RPATH               TRUE  CACHE BOOL "" FORCE)
		set(CMAKE_SKIP_INSTALL_RPATH       TRUE  CACHE BOOL "" FORCE)

		mark_as_advanced(CMAKE_BUILD_WITH_INSTALL_RPATH)
		mark_as_advanced(CMAKE_SKIP_BUILD_RPATH)
		mark_as_advanced(CMAKE_SKIP_RPATH)
		mark_as_advanced(CMAKE_SKIP_INSTALL_RPATH)

		if (APPLE)
			# NOT USING qt deploy because it's kind of unusable
			# you can check the rpath by 
			#   otool -l filename | grep -i -A2 rpath
			#   otool -L filename
		 	set(CMAKE_MACOSX_RPATH FALSE CACHE BOOL "" FORCE)
			mark_as_advanced(CMAKE_MACOSX_RPATH)
		else()
			# check dependencies
			# ldd filename

		endif()

	endif()

	if (WIN32)

		# enable parallel building
		set(CMAKE_CXX_FLAGS "${CMAKE_CXX_FLAGS} /MP")

		# huge file are generated by swig
		SET(CMAKE_CXX_FLAGS "${CMAKE_CXX_FLAGS} /bigobj")

		# see http://msdn.microsoft.com/en-us/library/windows/desktop/ms683219(v=vs.85).aspx
		add_definitions(-DPSAPI_VERSION=1)

		# increse number of file descriptors
		add_definitions(-DFD_SETSIZE=4096)

		# Enable PDB generation for all release build configurations.
		# VC++ compiler and linker options taken from this article:
		# see https://msdn.microsoft.com/en-us/library/fsk896zz.aspx
		set(CMAKE_C_FLAGS_RELEASE   "${CMAKE_C_FLAGS_RELEASE}   /Zi")
		set(CMAKE_CXX_FLAGS_RELEASE "${CMAKE_CXX_FLAGS_RELEASE} /Zi")

		set(CMAKE_EXE_LINKER_FLAGS_RELEASE    "${CMAKE_EXE_LINKER_FLAGS_RELEASE}    /DEBUG /OPT:REF /OPT:ICF /INCREMENTAL:NO")
		set(CMAKE_MODULE_LINKER_FLAGS_RELEASE "${CMAKE_MODULE_LINKER_FLAGS_RELEASE} /DEBUG /OPT:REF /OPT:ICF /INCREMENTAL:NO")
		set(CMAKE_SHARED_LINKER_FLAGS_RELEASE "${CMAKE_SHARED_LINKER_FLAGS_RELEASE} /DEBUG /OPT:REF /OPT:ICF /INCREMENTAL:NO")

		set(terminal_extension ".bat")

	elseif (APPLE)

		# force executable to bundle
		set(CMAKE_MACOSX_BUNDLE YES)

		# suppress some warnings
		set(CMAKE_CXX_FLAGS "${CMAKE_CXX_FLAGS} -Wno-unused-variable -Wno-reorder")

		set(terminal_extension ".command")

	else ()

		# allow the user to choose between Release and Debug
		if(NOT CMAKE_BUILD_TYPE)
		  set(CMAKE_BUILD_TYPE "Release" CACHE STRING "Choose the type of build, options are: Debug Release" FORCE)
		endif()

		if (${CMAKE_BUILD_TYPE} STREQUAL "Debug")
		  add_definitions(-D_DEBUG=1)
		endif()

		# enable 64 bit file support (see http://learn-from-the-guru.blogspot.it/2008/02/large-file-support-in-linux-for-cc.html)
		add_definitions(-D_FILE_OFFSET_BITS=64)

		# -Wno-attributes to suppress spurious "type attributes ignored after type is already defined" messages 
		# see https://gcc.gnu.org/bugzilla/show_bug.cgi?id=39159
		set(CMAKE_C_FLAGS    "${CMAKE_C_FLAGS}   -fPIC -Wno-attributes")
		set(CMAKE_CXX_FLAGS  "${CMAKE_CXX_FLAGS} -fPIC -Wno-attributes")

		# add usual include directories
		include_directories("/usr/local/include")
		include_directories("/usr/include")

		set(terminal_extension ".sh")

	endif()

  if (NOT DISABLE_OPENMP)
	  find_package(OpenMP)
	  if (OpenMP_FOUND)
		  set(CMAKE_C_FLAGS          "${CMAKE_C_FLAGS}          ${OpenMP_C_FLAGS}")
		  set(CMAKE_CXX_FLAGS        "${CMAKE_CXX_FLAGS}        ${OpenMP_CXX_FLAGS}")
		  set(CMAKE_EXE_LINKER_FLAGS "${CMAKE_EXE_LINKER_FLAGS} ${OpenMP_EXE_LINKER_FLAGS}")
	  endif()
	endif()	
	
endmacro()


# //////////////////////////////////////////////////////////////////////////
macro(AddExternalApp name SourceDir BinaryDir)

	if (WIN32 OR APPLE)
		set(CMAKE_GENERATOR_ARGUMENT -G"${CMAKE_GENERATOR}")
	else()
		set(CMAKE_GENERATOR_ARGUMENT -G"\"${CMAKE_GENERATOR}\"")
	endif()

	add_custom_target(${name} 
		COMMAND "${CMAKE_COMMAND}"  "${CMAKE_GENERATOR_ARGUMENT}" -H"${SourceDir}/"  -B"${BinaryDir}/"  -DQt5_DIR="${Qt5_DIR}"
		COMMAND "${CMAKE_COMMAND}"  --build "${BinaryDir}/" --config ${CMAKE_BUILD_TYPE})
		
	set_target_properties(${name} PROPERTIES FOLDER CMakeTargets/)

endmacro()


# ///////////////////////////////////////////////////
macro(InstallVisusLibrary Name)

	install(TARGETS ${Name} 
		LIBRARY       DESTINATION bin
		RUNTIME       DESTINATION bin 
		BUNDLE        DESTINATION bin
		ARCHIVE       DESTINATION lib
		PUBLIC_HEADER DESTINATION include 
	)

	if (WIN32)
		install(FILES $<TARGET_PDB_FILE:${Name}> DESTINATION bin OPTIONAL)
	endif()

endmacro()



# ///////////////////////////////////////////////////
macro(InstallVisusExecutable Name)

	install(TARGETS ${Name} 
		BUNDLE DESTINATION  bin
		RUNTIME DESTINATION bin)

	if (WIN32)
		install(FILES $<TARGET_PDB_FILE:${Name}> DESTINATION bin OPTIONAL)
	endif()

endmacro()

# ///////////////////////////////////////////////////
macro(AddVisusSwigLibrary Name SwigFile)

	set(NamePy ${Name}Py)

	#prevents rebuild every time make is called
	set_property(SOURCE ${SwigFile} PROPERTY SWIG_MODULE_NAME ${NamePy})

	set_source_files_properties(${SwigFile} PROPERTIES CPLUSPLUS ON)
	set_source_files_properties(${SwigFile} PROPERTIES SWIG_FLAGS  "${SWIG_FLAGS}")

	if (CMAKE_VERSION VERSION_LESS "3.8")
		swig_add_module(${NamePy} python ${SwigFile})
	else()
		swig_add_library(${NamePy} LANGUAGE python SOURCES ${SwigFile})
	endif()

<<<<<<< HEAD
   target_link_libraries(_${NamePy} PUBLIC ${Name})
=======
	if (TARGET _${NamePy})
	  set(_target_name_ _${NamePy})
	elseif (TARGET ${NamePy})
	  set(_target_name_ ${NamePy})
	else()
	  message("FATAL ERROR, cannot find target py name")
	endif()
>>>>>>> 9863366c

	if (WIN32)
		set_target_properties(${_target_name_}
	      PROPERTIES
	      COMPILE_PDB_NAME_DEBUG          ${_target_name_}${CMAKE_DEBUG_POSTFIX}
	      COMPILE_PDB_NAME_RELEASE        ${_target_name_}
	      COMPILE_PDB_NAME_MINSIZEREL     ${_target_name_}
	      COMPILE_PDB_NAME_RELWITHDEBINFO ${_target_name_})
	endif()

   target_link_libraries(${_target_name_} PUBLIC ${Name})

	InstallVisusLibrary(${_target_name_})

<<<<<<< HEAD
   if (NUMPY_FOUND)
	  target_compile_definitions(_${NamePy} PRIVATE NUMPY_FOUND=1)
          target_include_directories(_${NamePy} PRIVATE ${NUMPY_INCLUDE_DIR})
   endif()
=======
	target_include_directories(${_target_name_} PUBLIC ${PYTHON_INCLUDE_DIRS})
   target_include_directories(${_target_name_} PRIVATE ${NUMPY_INCLUDE_DIR})
>>>>>>> 9863366c

	# anaconda is statically linking python library inside its executable, so I cannot link in order to avoid duplicated symbols
	# see https://groups.google.com/a/continuum.io/forum/#!topic/anaconda/057P4uNWyCU
	if (APPLE AND PYTHON_EXECUTABLE)
		string(FIND "${PYTHON_EXECUTABLE}" "anaconda" is_anaconda)
		if ("${is_anaconda}" GREATER -1)
			set_target_properties(${_target_name_} PROPERTIES LINK_FLAGS "-undefined dynamic_lookup")
		else()
			target_link_libraries(${_target_name_} PUBLIC ${PYTHON_LIBRARY})
		endif()
	endif()

	set_target_properties(${_target_name_} PROPERTIES FOLDER ${CMAKE_FOLDER_PREFIX}Swig/)

	if (NOT WIN32)
		set_target_properties(${_target_name_} PROPERTIES COMPILE_FLAGS "${BUILD_FLAGS} -w")
	endif()

endmacro()


# //////////////////////////////////////////////////////////////////////////
macro(FindGitRevision)
	find_program(GIT_CMD git REQUIRED)
	find_package_handle_standard_args(GIT REQUIRED_VARS GIT_CMD)
	execute_process(COMMAND ${GIT_CMD} rev-parse --short HEAD WORKING_DIRECTORY ${CMAKE_CURRENT_SOURCE_DIR} OUTPUT_VARIABLE GIT_REVISION OUTPUT_STRIP_TRAILING_WHITESPACE)
	message(STATUS "Current GIT_REVISION ${GIT_REVISION}")
endmacro()

# //////////////////////////////////////////////////////////////////////////
macro(FindVCPKGDir)
	set(VCPKG_DIR ${CMAKE_TOOLCHAIN_FILE}/../../../installed/${VCPKG_TARGET_TRIPLET})
	get_filename_component(VCPKG_DIR ${VCPKG_DIR} REALPATH)	
endmacro()


# /////////////////////////////////////////////////////////////
macro(DisableAllWarnings)

	set(CMAKE_C_WARNING_LEVEL   0)
	set(CMAKE_CXX_WARNING_LEVEL 0)
	
	if(WIN32)
		set(CMAKE_C_FLAGS   "${CMAKE_C_FLAGS}   /W0")
		set(CMAKE_CXX_FLAGS "${CMAKE_CXX_FLAGS} /W0")
	else()
		set(CMAKE_C_FLAGS   "${CMAKE_C_FLAGS}   -w")
		set(CMAKE_CXX_FLAGS "${CMAKE_CXX_FLAGS} -w")
	endif()
endmacro()



# //////////////////////////////////////////////////////////////////////////
macro(AddCTest Name Command WorkingDirectory)

	add_test(NAME ${Name} WORKING_DIRECTORY "${WorkingDirectory}" COMMAND "${Command}" ${ARGN})

	if (WIN32)
		set_tests_properties(${Name} PROPERTIES ENVIRONMENT "CTEST_OUTPUT_ON_FAILURE=1;PYTHONPATH=${CMAKE_BINARY_DIR}/$<CONFIG>")
	elseif(APPLE)
		set_tests_properties(${Name} PROPERTIES ENVIRONMENT "CTEST_OUTPUT_ON_FAILURE=1;PYTHONPATH=${CMAKE_BINARY_DIR}/$<CONFIG>")
	else()
		set_tests_properties(${Name} PROPERTIES ENVIRONMENT "CTEST_OUTPUT_ON_FAILURE=1;PYTHONPATH=${CMAKE_BINARY_DIR};LD_LIBRARY_PATH=${CMAKE_BINARY_DIR}")
	endif()

endmacro()


# ///////////////////////////////////////////////////
macro(AddVisusLibrary Name)
	add_library(${Name} ${ARGN})
	set_target_properties(${Name} PROPERTIES FOLDER "${CMAKE_FOLDER_PREFIX}")
	string(TOUPPER ${Name} __upper_case__name__)
	target_compile_definitions(${Name}  PRIVATE VISUS_BUILDING_${__upper_case__name__}=1)
	target_include_directories(${Name}  PUBLIC $<BUILD_INTERFACE:${CMAKE_CURRENT_SOURCE_DIR}/include> $<INSTALL_INTERFACE:include>)
	file(GENERATE OUTPUT "${CMAKE_BINARY_DIR}/$<CONFIG>/~${Name}.path.tmp" CONTENT "$<TARGET_FILE:${Name}>")
	if (WIN32)
	 	set_target_properties(${Name}
	      PROPERTIES
	      COMPILE_PDB_NAME_DEBUG          ${Name}${CMAKE_DEBUG_POSTFIX}
	      COMPILE_PDB_NAME_RELEASE        ${Name}
	      COMPILE_PDB_NAME_MINSIZEREL     ${Name}
	      COMPILE_PDB_NAME_RELWITHDEBINFO ${Name})
	endif()
	InstallVisusLibrary(${Name})
endmacro()

# ///////////////////////////////////////////////////
macro(AddVisusExecutable Name)
	add_executable(${Name} ${ARGN})
	set_target_properties(${Name} PROPERTIES FOLDER "${CMAKE_FOLDER_PREFIX}Executable/")
	set_target_properties(${Name} PROPERTIES DEBUG_POSTFIX ${CMAKE_DEBUG_POSTFIX})  
	file(GENERATE OUTPUT "${CMAKE_BINARY_DIR}/$<CONFIG>/~${Name}.path.tmp" CONTENT "$<TARGET_FILE:${Name}>")
	if (WIN32)
	 	set_target_properties(${Name}
	      PROPERTIES
	      COMPILE_PDB_NAME_DEBUG          ${Name}${CMAKE_DEBUG_POSTFIX}
	      COMPILE_PDB_NAME_RELEASE        ${Name}
	      COMPILE_PDB_NAME_MINSIZEREL     ${Name}
	      COMPILE_PDB_NAME_RELWITHDEBINFO ${Name})
	endif()
	InstallVisusExecutable(${Name})
endmacro()


# ///////////////////////////////////////////////////
macro(InstallBuildFiles Pattern Destination)
	install(CODE "
		file(READ \"${CMAKE_BINARY_DIR}/\${CMAKE_INSTALL_CONFIG_NAME}/~VisusKernel.path.tmp\" __target_full_path__)
		get_filename_component(__target_directory__ \${__target_full_path__} DIRECTORY)
		FILE(GLOB __files__ \${__target_directory__}/${Pattern})
		FILE(INSTALL \${__files__} DESTINATION ${CMAKE_INSTALL_PREFIX}/${Destination})
	")
endmacro()


# ///////////////////////////////////////////////////
macro(InstallVisus)

	install(FILES     LICENSE                     DESTINATION .)
	install(FILES     README.md                   DESTINATION .)
	install(FILES     CMake/__init__.py           DESTINATION .)
	install(FILES     CMake/OpenVisus.py          DESTINATION .)
	install(FILES     CMake/setup.py              DESTINATION .)
	install(FILES     CMake/OpenVisusConfig.cmake DESTINATION .)
	install(DIRECTORY Copyrights                  DESTINATION .)
	install(DIRECTORY Samples                     DESTINATION .)
	install(DIRECTORY datasets                    DESTINATION .)
	
	install(DIRECTORY Libs/Kernel/include/Visus      DESTINATION include/Kernel/)
	install(DIRECTORY Libs/Dataflow/include/Visus    DESTINATION include/Dataflow/)
	install(DIRECTORY Libs/Db/include/Visus          DESTINATION include/Db/)
	install(DIRECTORY Libs/Idx/include/Visus         DESTINATION include/Idx/)
	install(DIRECTORY Libs/Nodes/include/Visus       DESTINATION include/Nodes)
	
	if (VISUS_GUI)
		install(DIRECTORY Libs/Gui/include/Visus      DESTINATION include/Gui)
		install(DIRECTORY Libs/GuiNodes/include/Visus DESTINATION include/GuiNodes)
		install(DIRECTORY Libs/AppKit/include/Visus   DESTINATION include/AppKit)
	endif()
		
	# swig files
	InstallBuildFiles(*.py .)

	# in windows I need to copy vcpkg dlls
	if (WIN32)
		InstallBuildFiles(*.dll ./bin)
		SET(CMAKE_INSTALL_SYSTEM_RUNTIME_LIBS_SKIP TRUE)
		include(InstallRequiredSystemLibraries)
	endif()
endmacro()



<|MERGE_RESOLUTION|>--- conflicted
+++ resolved
@@ -186,9 +186,7 @@
 		swig_add_library(${NamePy} LANGUAGE python SOURCES ${SwigFile})
 	endif()
 
-<<<<<<< HEAD
-   target_link_libraries(_${NamePy} PUBLIC ${Name})
-=======
+
 	if (TARGET _${NamePy})
 	  set(_target_name_ _${NamePy})
 	elseif (TARGET ${NamePy})
@@ -196,7 +194,6 @@
 	else()
 	  message("FATAL ERROR, cannot find target py name")
 	endif()
->>>>>>> 9863366c
 
 	if (WIN32)
 		set_target_properties(${_target_name_}
@@ -211,15 +208,8 @@
 
 	InstallVisusLibrary(${_target_name_})
 
-<<<<<<< HEAD
-   if (NUMPY_FOUND)
-	  target_compile_definitions(_${NamePy} PRIVATE NUMPY_FOUND=1)
-          target_include_directories(_${NamePy} PRIVATE ${NUMPY_INCLUDE_DIR})
-   endif()
-=======
 	target_include_directories(${_target_name_} PUBLIC ${PYTHON_INCLUDE_DIRS})
    target_include_directories(${_target_name_} PRIVATE ${NUMPY_INCLUDE_DIR})
->>>>>>> 9863366c
 
 	# anaconda is statically linking python library inside its executable, so I cannot link in order to avoid duplicated symbols
 	# see https://groups.google.com/a/continuum.io/forum/#!topic/anaconda/057P4uNWyCU
