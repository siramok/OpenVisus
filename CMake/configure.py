--- conflicted
+++ resolved
@@ -15,22 +15,6 @@
 
 bVerbose=False
 
-<<<<<<< HEAD
-=======
-# /////////////////////////////////////////////////
-def WriteTextFile(filename,lines):
-	dirname=os.path.dirname(os.path.realpath(filename))
-	try: 
-		os.makedirs(dirname)
-	except OSError:
-		pass
-	file = open(filename,"wt") 
-	file.write("\n".join(lines)+"\n") 
-	file.close() 		
-
-
-
->>>>>>> f53f1215
 # ////////////////////////////////////////////////////////////////////
 def InstallRequirements():
 	
@@ -78,7 +62,7 @@
 		except OSError:
 			pass
 		file = open(filename,"wt") 
-		file.write("\n".join(content)+"\n") 
+		file.write("\n".join(lines)+"\n") 
 		file.close() 		
 	
 	
@@ -89,7 +73,6 @@
 	else:
 		executables= [it for it in glob.glob('bin/*') if os.path.isfile(it) and not os.path.splitext(it)[1] ]	
 	
-<<<<<<< HEAD
 	for exe in executables:	
 	
 		name=os.path.splitext(os.path.basename(exe))[0]
@@ -102,10 +85,6 @@
 		LD_LIBRARY_PATH=os.path.realpath(sysconfig.get_config_var("LIBDIR"))
 		
 		if WIN32:
-=======
-	for exe in executables:
-		CreateScript(exe)
->>>>>>> f53f1215
 			
 			try:
 				import PyQt5
