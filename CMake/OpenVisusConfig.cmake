
find_path(OpenVisus_DIR Names OpenVisusConfig.cmake NO_DEFAULT_PATH)

include(FindPackageHandleStandardArgs)
	
FIND_PACKAGE_HANDLE_STANDARD_ARGS(OpenVisus DEFAULT_MSG OpenVisus_DIR)

# //////////////////////////////////////////////////////////////////////////////////
macro(AddOpenVisusLibrary target_name link_libraries)

	add_library(${target_name} SHARED IMPORTED GLOBAL)
	
	string(REPLACE "OpenVisus::" "" base_name ${target_name})
	
	# multiconfigurations
	if (CMAKE_CONFIGURATION_TYPES)
		
		if (EXISTS ${OpenVisus_DIR}/debug)
		  set(__debug_dir__ "debug/")
		else()
		  set(__debug_dir__ "")
		endif()

		if (WIN32)
		
			set_target_properties(${target_name} PROPERTIES
				IMPORTED_CONFIGURATIONS              "Debug"
				IMPORTED_CONFIGURATIONS              "Release"
				IMPORTED_CONFIGURATIONS              "RelWithDebInfo"
				IMPORTED_IMPLIB_DEBUG                "${OpenVisus_DIR}/${__debug_dir__}lib/Visus${base_name}.lib"
				IMPORTED_IMPLIB_RELEASE              "${OpenVisus_DIR}/lib/Visus${base_name}.lib"
				IMPORTED_IMPLIB_RELWITHDEBINFO       "${OpenVisus_DIR}/lib/Visus${base_name}.lib"
				INTERFACE_INCLUDE_DIRECTORIES        "${OpenVisus_DIR}/include/Kernel;${OpenVisus_DIR}/include/${base_name}")    	
				     
		elseif (APPLE)
		
			set_target_properties(${target_name} PROPERTIES
				IMPORTED_CONFIGURATIONS              "Debug"
				IMPORTED_CONFIGURATIONS              "Release"
				IMPORTED_CONFIGURATIONS              "RelWithDebInfo"
				IMPORTED_LOCATION_DEBUG              "${OpenVisus_DIR}/${__debug_dir__}bin/libVisus${base_name}.dylib"
				IMPORTED_LOCATION_RELEASE            "${OpenVisus_DIR}/bin/libVisus${base_name}.dylib"
				IMPORTED_LOCATION_RELWITHDEBINFO     "${OpenVisus_DIR}/bin/libVisus${base_name}.dylib"
				INTERFACE_INCLUDE_DIRECTORIES        "${OpenVisus_DIR}/include/Kernel;${OpenVisus_DIR}/include/${base_name}")    	
								
		endif()
		
	else()
			set_target_properties(${target_name} PROPERTIES 
				IMPORTED_LOCATION                    "${OpenVisus_DIR}/libVisus${base_name}.so"
				INTERFACE_INCLUDE_DIRECTORIES        "${OpenVisus_DIR}/include/Kernel;${OpenVisus_DIR}/include/${base_name}")  
	endif() 
	
	set_target_properties(${target_name} PROPERTIES INTERFACE_LINK_LIBRARIES "${link_libraries}") 

endmacro()


if(OpenVisus_FOUND)

	if (WIN32)
		string(REPLACE "\\" "/" OpenVisus_DIR "${OpenVisus_DIR}")
	endif()

	message(STATUS "OpenVisus found in ${OpenVisus_DIR}")
	
	AddOpenVisusLibrary(OpenVisus::Kernel   "")
	AddOpenVisusLibrary(OpenVisus::Dataflow "OpenVisus::Kernel")
	AddOpenVisusLibrary(OpenVisus::Db       "OpenVisus::Kernel")
	AddOpenVisusLibrary(OpenVisus::Idx      "OpenVisus::Db")
	AddOpenVisusLibrary(OpenVisus::Nodes    "OpenVisus::Idx")
	
<<<<<<< HEAD
	set_target_properties(OpenVisus::Dataflow  PROPERTIES INTERFACE_LINK_LIBRARIES "OpenVisus::Kernel") 
	set_target_properties(OpenVisus::Db        PROPERTIES INTERFACE_LINK_LIBRARIES "OpenVisus::Kernel") 
	set_target_properties(OpenVisus::Idx       PROPERTIES INTERFACE_LINK_LIBRARIES "OpenVisus::Db") 
	set_target_properties(OpenVisus::Nodes     PROPERTIES INTERFACE_LINK_LIBRARIES "OpenVisus::Idx") 
	

=======
	set_target_properties(OpenVisus::Kernel PROPERTIES INTERFACE_COMPILE_DEFINITIONS VISUS_PYTHON=1)
	
>>>>>>> 57c42bf6
	if (EXISTS "${OpenVisus_DIR}/include/Gui")
	
		find_package(Qt5 OPTIONAL_COMPONENTS Core Widgets Gui OpenGL QUIET)
		
		if (Qt5_FOUND)
		
			if (WIN32)
				string(REPLACE "\\" "/" Qt5_DIR "${Qt5_DIR}")
			endif()
		
			AddOpenVisusLibrary(OpenVisus::Gui      "OpenVisus::Kernel;Qt5::Core;Qt5::Widgets;Qt5::Gui;Qt5::OpenGL")
			AddOpenVisusLibrary(OpenVisus::GuiNodes "OpenVisus::Gui;OpenVisus::Dataflow")
			AddOpenVisusLibrary(OpenVisus::AppKit   "OpenVisus::Gui;OpenVisus::Dataflow;OpenVisus::Nodes;OpenVisus::GuiNodes")
		
		else()
			message(STATUS "Qt5 not found, disabling it")
		endif()
	endif()

endif()



<|MERGE_RESOLUTION|>--- conflicted
+++ resolved
@@ -70,17 +70,6 @@
 	AddOpenVisusLibrary(OpenVisus::Idx      "OpenVisus::Db")
 	AddOpenVisusLibrary(OpenVisus::Nodes    "OpenVisus::Idx")
 	
-<<<<<<< HEAD
-	set_target_properties(OpenVisus::Dataflow  PROPERTIES INTERFACE_LINK_LIBRARIES "OpenVisus::Kernel") 
-	set_target_properties(OpenVisus::Db        PROPERTIES INTERFACE_LINK_LIBRARIES "OpenVisus::Kernel") 
-	set_target_properties(OpenVisus::Idx       PROPERTIES INTERFACE_LINK_LIBRARIES "OpenVisus::Db") 
-	set_target_properties(OpenVisus::Nodes     PROPERTIES INTERFACE_LINK_LIBRARIES "OpenVisus::Idx") 
-	
-
-=======
-	set_target_properties(OpenVisus::Kernel PROPERTIES INTERFACE_COMPILE_DEFINITIONS VISUS_PYTHON=1)
-	
->>>>>>> 57c42bf6
 	if (EXISTS "${OpenVisus_DIR}/include/Gui")
 	
 		find_package(Qt5 OPTIONAL_COMPONENTS Core Widgets Gui OpenGL QUIET)
