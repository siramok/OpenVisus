/*-----------------------------------------------------------------------------
Copyright(c) 2010 - 2018 ViSUS L.L.C.,
Scientific Computing and Imaging Institute of the University of Utah

ViSUS L.L.C., 50 W.Broadway, Ste. 300, 84101 - 2044 Salt Lake City, UT
University of Utah, 72 S Central Campus Dr, Room 3750, 84112 Salt Lake City, UT

All rights reserved.

Redistribution and use in source and binary forms, with or without
modification, are permitted provided that the following conditions are met :

* Redistributions of source code must retain the above copyright notice, this
list of conditions and the following disclaimer.

* Redistributions in binary form must reproduce the above copyright notice,
this list of conditions and the following disclaimer in the documentation
and/or other materials provided with the distribution.

* Neither the name of the copyright holder nor the names of its
contributors may be used to endorse or promote products derived from
this software without specific prior written permission.

THIS SOFTWARE IS PROVIDED BY THE COPYRIGHT HOLDERS AND CONTRIBUTORS "AS IS"
AND ANY EXPRESS OR IMPLIED WARRANTIES, INCLUDING, BUT NOT LIMITED TO, THE
IMPLIED WARRANTIES OF MERCHANTABILITY AND FITNESS FOR A PARTICULAR PURPOSE ARE
DISCLAIMED.IN NO EVENT SHALL THE COPYRIGHT HOLDER OR CONTRIBUTORS BE LIABLE
FOR ANY DIRECT, INDIRECT, INCIDENTAL, SPECIAL, EXEMPLARY, OR CONSEQUENTIAL
DAMAGES(INCLUDING, BUT NOT LIMITED TO, PROCUREMENT OF SUBSTITUTE GOODS OR
SERVICES; LOSS OF USE, DATA, OR PROFITS; OR BUSINESS INTERRUPTION) HOWEVER
CAUSED AND ON ANY THEORY OF LIABILITY, WHETHER IN CONTRACT, STRICT LIABILITY,
OR TORT(INCLUDING NEGLIGENCE OR OTHERWISE) ARISING IN ANY WAY OUT OF THE USE
OF THIS SOFTWARE, EVEN IF ADVISED OF THE POSSIBILITY OF SUCH DAMAGE.

For additional information about this project contact : pascucci@acm.org
For support : support@visus.net
-----------------------------------------------------------------------------*/

#include <Visus/IdxDataset.h>
#include <Visus/Encoder.h>

using namespace Visus;

void Tutorial_1(String default_layout);
void Tutorial_2(String default_layout);
void Tutorial_3(String default_layout);
void Tutorial_6(String default_layout);

////////////////////////////////////////////////////////////////////////////////////
static BoxNi GetRandomUserBox(int pdim,bool bFullBox)
{
  BoxNi ret(PointNi(pdim),PointNi::one(pdim));

  for (int D=0;D<pdim;D++)
  {
    switch (pdim)
    {
      case 2:
        if (bFullBox)
        {
          //from 16 to 256
          ret.p2[D]=(((Int64)1)<<Utils::getRandInteger(4,8));
        }
        else
        {
          ret.p1[D]=Utils::getRandInteger(0               , 254);
          ret.p2[D]=Utils::getRandInteger(2+(int)ret.p1[D], 256);
        }
        break;

      case 3:
        if (bFullBox)
        {
          //from 16 to 64
          ret.p2[D]=((Int64)1) <<Utils::getRandInteger(4,6);
        }
        else
        {
          ret.p1[D]=Utils::getRandInteger(0               , 62);
          ret.p2[D]=Utils::getRandInteger(2+(int)ret.p1[D], 64);
        }
        break;

      case 4:
        if (bFullBox)
        {
          //from 16 to 32
          ret.p2[D]=((Int64)1) <<Utils::getRandInteger(4,5);
        }
        else
        {
          ret.p1[D]=Utils::getRandInteger(0               , 30);
          ret.p2[D]=Utils::getRandInteger(2+(int)ret.p1[D], 32);
        }
        break;

      case 5:
        if (bFullBox)
        {
          ret.p2[D]=16;
        }
        else
        {
          ret.p1[D]=Utils::getRandInteger(0               , 14);
          ret.p2[D]=Utils::getRandInteger(2+(int)ret.p1[D], 16);
        }
        break;
    }
  }
  return ret;
}

////////////////////////////////////////////////////////////////////////////////////
static DType GetRandomDType()
{
  bool byte_aligned=            (Utils::getRandInteger(0,1)?true:false);
  bool decimal     =            (Utils::getRandInteger(0,1)?true:false);
  bool unsign      =!decimal && (Utils::getRandInteger(0,1)?true:false);
  int  bitsize     =byte_aligned?(8*Utils::getRandInteger(1,4)):(Utils::getRandInteger(1,64));
  return DType(unsign,decimal,bitsize);
}



////////////////////////////////////////////////////////////////////////////////////
class SelfTest
{
public:

  //constructor (create random data per slice)
  SelfTest(IdxDataset* vf)
  {
    Field field=vf->getDefaultField();
    this->vf=vf;
    this->dtype=field.dtype;
    this->user_box=vf->getLogicBox();
    this->pdim=vf->getPointDim();
    this->nslices=user_box.p2[pdim-1]-user_box.p1[pdim-1];
  
    //calculate number of samples per slice
    this->perslice=1;
    Int64 _stride=1;
    this->stride = PointNi(pdim);
    for (int D=0;D<(pdim-1);D++)
    {
      Int64 num=user_box.p2[D]-user_box.p1[D];
      this->perslice*=num;
      stride[D]=_stride;
      _stride*=num;
    }

    VisusInfo()<<"Starting self test procedure on dataset field("<<field.name<<") pdim("<<vf->getPointDim()<<")";

    if (bool bWriteData=true)
    {
      auto access=vf->createAccess();

      int cont=0;
      for (int N=0;N<nslices;N++)
      {
        BoxNi slice_box=getSliceBox(N);

        auto query=std::make_shared<Query>(vf,'w');
        query->field=field;
        query->position=slice_box;
        VisusReleaseAssert(vf->beginQuery(query));

        Array buffer(query->nsamples,field.dtype);
        for (int i=0;i<buffer.c_size();i++)
          buffer.c_ptr()[i]=cont++;
        query->buffer=buffer;

        VisusReleaseAssert(vf->executeQuery(access,query));
        this->write_queries.push_back(query);
      }
    }

    if (bool bVerifyData=true)
    {
      auto access=vf->createAccess();

      for (int N=0;N<this->nslices;N++)
      {
        auto read_slice=std::make_shared<Query>(vf,'r');
        read_slice->position=(getSliceBox(N));
        VisusReleaseAssert(vf->beginQuery(read_slice));
        VisusReleaseAssert(vf->executeQuery(access,read_slice));
        VisusReleaseAssert(read_slice->nsamples.innerProduct()==this->perslice);
        VisusReleaseAssert(CompareSamples(write_queries[N]->buffer,0,read_slice->buffer,0,perslice));
        read_slice.reset();
      }
    }
  }

  //execute a random query
  void executeRandomQuery()
  {
    Field                field         = vf->getDefaultField();
    int                  maxh          = vf->getMaxResolution();
    int                  firsth        = Utils::getRandInteger(0,maxh);
    int                  lasth         = Utils::getRandInteger(firsth,maxh);
    int                  deltah        = firsth==lasth?1:Utils::getRandInteger(1,lasth-firsth);
    BoxNi                box           = Utils::getRandInteger(0,1)? vf->getLogicBox() : getRandomBox();
    bool                 bInterpolate  = Utils::getRandInteger(0,1)?true:false;
    
    static int nactivation=0;
    nactivation++;

    auto access=vf->createAccess();

    auto query=std::make_shared<Query>(vf,'r');
    query->position=box;
    query->merge_mode=(bInterpolate?Query::InterpolateSamples : Query::InsertSamples);

    for (int h=firsth;h<=lasth;h=h+deltah)
      query->end_resolutions.push_back(h);

    Array buffer;
    BoxNi h_box;
    PointNi shift(pdim);

    //probably the bounding box cannot get samples
    if (!vf->beginQuery(query))
      return;

    while (true)
    {
      VisusReleaseAssert(vf->executeQuery(access,query));
      buffer=query->buffer;
      h_box=query->logic_box;
      shift=query->logic_box.shift;
      if (!vf->nextQuery(query))
        break;
    }

    VisusReleaseAssert(buffer);
    {
      //verify written data
      int nsample=0;
      for (auto loc = ForEachPoint(buffer.dims); !loc.end(); loc.next())
      {
        PointNi world_point=h_box.p1+((loc.pos).leftShift(shift));

        //number of slice
        int N=(int)(world_point[pdim-1]-user_box.p1[pdim-1]);

        //position inside the slice buffer
        LogicBox samples=write_queries[N]->logic_box;
        PointNi P=samples.logicToPixel(world_point);
        Int64 pos=stride.dotProduct(P);
        VisusReleaseAssert(CompareSamples(this->write_queries[N]->buffer,pos,buffer,nsample,1));
        nsample++;
      }

       VisusInfo()<<"done query "<<
        "first_resolution("<<firsth<<") "
        <<"last_resolution("<<lasth<<") "
        <<"delta_between_resolution("<<deltah<<") "
        <<"merge_mode("<<(bInterpolate?"interpolate":"insert")<<")";
    }
  }

  //return a random box inside the user_box (to exec read query)
  BoxNi getRandomBox()
  {
    BoxNi ret(PointNi(pdim),PointNi::one(pdim));
    for (int D=0;D<pdim;D++)
    {
      ret.p1[D]=Utils::getRandInteger((int)user_box.p1[D],(int)user_box.p2[D]-1);
      ret.p2[D]=Utils::getRandInteger((int)ret.p1[D]+1 ,(int)user_box.p2[D]  );
    }
    return ret;
  }

  //getSliceBox
  BoxNi getSliceBox(int N) const {
    auto z1 = (int)user_box.p1[pdim - 1] + N;
    auto z2 = z1 + 1;
    return user_box.getSlab(pdim - 1, z1, z2);
  }

protected:

  IdxDataset*           vf;
  DType                 dtype;
  Int64      nslices;
  Int64                 perslice;
  int                   pdim;
  PointNi               stride;
  BoxNi                 user_box;
  std::vector< SharedPtr<Query> >   write_queries;

}; //end class 


/////////////////////////////////////////////////////
void execTestIdx(int max_seconds)
{
  Time t1=Time::now();

#if 1
  for (auto rowmajor : {false,true})
  {
    String default_layout=rowmajor?"rowmajor":"hzorder";

    VisusInfo()<<"Running Tutorial_1...";
    Tutorial_1(default_layout);
    VisusInfo()<<"...done";

    VisusInfo()<<"Running Tutorial_2...";
    Tutorial_2(default_layout);
    VisusInfo()<<"...done";

    VisusInfo()<<"Running Tutorial_3...";
    Tutorial_3(default_layout);
    VisusInfo()<<"...done";

    //remove data from tutorial_1
    if (auto vf= LoadDataset<IdxDataset>("./temp/tutorial_1.idx"))
      vf->removeFiles();
<<<<<<< HEAD
 
=======


>>>>>>> 77456977
    VisusInfo()<<"Running Tutorial_6...";
    Tutorial_6(default_layout);
    VisusInfo()<<"...done";
  }
#endif

  ////do self testing on random field
  VisusInfo()<<"Running self test procedure (max_seconds "<<max_seconds<<")...";

  //test byte aligned query (the fast loop has special sample copy for byte aligned data)
  if (true)
  {
    for (auto rowmajor : {false,true})
    {
      for (int pdim=2;pdim<=5;pdim++)
      {
        for (int nbits=8;nbits<=64;nbits+=8)
        {
          BoxNi user_box = GetRandomUserBox(pdim,Utils::getRandInteger(0,1)?true:false);

          IdxFile idxfile;
          idxfile.logic_box=user_box;
          {
            Field field("myfield",DType(true,false,nbits));
            field.default_layout=rowmajor?"rowmajor":"hzorder";
            field.default_compression=Utils::getRandInteger(0,1)? "lz4" :"";
            idxfile.fields.push_back(field);
          }
          VisusReleaseAssert(idxfile.save("./temp/temp.idx"));

          auto vf=LoadDataset<IdxDataset>("./temp/temp.idx");
          VisusReleaseAssert(vf && vf->valid());

          {
            SelfTest selftest(vf.get());
            for (int n=0;n<10;n++) 
              selftest.executeRandomQuery();
          }

          vf->removeFiles();
        }
      }
    }
  }

  while (true)
  {
    if (max_seconds>0 && t1.elapsedSec()>max_seconds)
      break;

    //test 10 queries on a random field
    {
      int      pdim         = Utils::getRandInteger(2, 5);
      BoxNi    user_box     = GetRandomUserBox(pdim,Utils::getRandInteger(0,1)?true:false);

      IdxFile idxfile;
      idxfile.logic_box=user_box;
      {
        Field field("myfield",DType(Utils::getRandInteger(1,4),GetRandomDType()));
        field.default_layout=Utils::getRandInteger(0,1)?"rowmajor":"hzorder";
        field.default_compression=Utils::getRandInteger(0,1)? "lz4" :"";
        idxfile.fields.push_back(field);
      }

      String idxfilename="./temp/temp.idx";

      VisusReleaseAssert(idxfile.save(idxfilename));

      auto vf=LoadDataset<IdxDataset>(idxfilename);
      VisusReleaseAssert(vf && vf->valid());
      
      {
        SelfTest selftest(vf.get());
        for (int n=0;n<10;n++) 
          selftest.executeRandomQuery();
      }

      vf->removeFiles();
    }
  }


  #if WIN32 && VISUS_DEBUG
    {printf("Selftest OK. Press a char to finish\n");getchar();}
  #endif
}


<|MERGE_RESOLUTION|>--- conflicted
+++ resolved
@@ -318,12 +318,7 @@
     //remove data from tutorial_1
     if (auto vf= LoadDataset<IdxDataset>("./temp/tutorial_1.idx"))
       vf->removeFiles();
-<<<<<<< HEAD
- 
-=======
-
-
->>>>>>> 77456977
+
     VisusInfo()<<"Running Tutorial_6...";
     Tutorial_6(default_layout);
     VisusInfo()<<"...done";
