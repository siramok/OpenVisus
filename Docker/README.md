--- conflicted
+++ resolved
@@ -1,72 +1,65 @@
-# //////////////////////////////////////////////////////////////////////
-# How to build OpenVisus Docker container
-#
-# Note: for development with anaconda enabled, please see Docker/anaconda/README.md.
-#
-
-Compile and run the docker container. 
-For example:
-
-```
-sudo docker build  -t openvisus-ubuntu Docker/ubuntu
-sudo docker run   -it openvisus-ubuntu /bin/bash 
-```
-
-# //////////////////////////////////////////////////////////////////////
-# For mod_visus 
-
-Compile docker. For windows:
-
-```
-set VISUS_DATASETS=C:\projects\OpenVisus\datasets
-set TAG=mod_visus-ubuntu
-docker build  -t %TAG% Docker/%TAG%
-docker run -it -v --name mydocker %VISUS_DATASETS%:/mnt/visus_datasets --expose=80 -p 8080:80 %TAG% "/usr/local/bin/httpd-foreground.sh"
-
-```
-
-For osx/linux:
-
-```
-VISUS_DATASETS=/path/to/datasets/dir
-TAG=mod_visus-ubuntu
-docker build  -t ${TAG} Docker/mod_visus-ubuntu
-docker run -it -v ${VISUS_DATASETS}:/mnt/visus_datasets --expose=80 -p 8080:80 ${TAG} "/usr/local/bin/httpd-foreground.sh"
-```
-
-To test docker container, in another terminal:
-
-```
-curl  "http://0.0.0.0:8080/mod_visus?action=list"
-```
-
-Deploy to the repository:
-
-```
-sudo docker login -u scrgiorgio
-# TYPE the secret <password>
-
-docker tag $DOCKER_TAG visus/$DOCKER_TAG
-docker push visus/$DOCKER_TAG
-```
-
-# //////////////////////////////////////////////////////////////////////
-# Debug step-by-step build process
-
-sudo docker run -it -v $(pwd):/home/OpenVisus --expose=80 -p 8080:80  --name manylinux quay.io/pypa/manylinux1_x86_64 /bin/bash^
-cd /home/OpenVisus
-export BUILD_DIR=/home/OpenVisus/build/manylinux
-CMake/build_manylinux.sh
-
-docker start manylinux
-docker exec -it  manylinux /bin/bash
-cd /home/OpenVisus
-export BUILD_DIR=/home/OpenVisus/build/manylinux
-<<<<<<< HEAD
-CMake/build_manylinux.sh
-
-=======
-CMake/build_manylinux.sh
-
-
->>>>>>> 0178b200
+# //////////////////////////////////////////////////////////////////////
+# How to build OpenVisus Docker container
+#
+# Note: for development with anaconda enabled, please see Docker/anaconda/README.md.
+#
+
+Compile and run the docker container. 
+For example:
+
+```
+sudo docker build  -t openvisus-ubuntu Docker/ubuntu
+sudo docker run   -it openvisus-ubuntu /bin/bash 
+```
+
+# //////////////////////////////////////////////////////////////////////
+# For mod_visus 
+
+Compile docker. For windows:
+
+```
+set VISUS_DATASETS=C:\projects\OpenVisus\datasets
+set TAG=mod_visus-ubuntu
+docker build  -t %TAG% Docker/%TAG%
+docker run -it -v --name mydocker %VISUS_DATASETS%:/mnt/visus_datasets --expose=80 -p 8080:80 %TAG% "/usr/local/bin/httpd-foreground.sh"
+
+```
+
+For osx/linux:
+
+```
+VISUS_DATASETS=/path/to/datasets/dir
+TAG=mod_visus-ubuntu
+docker build  -t ${TAG} Docker/mod_visus-ubuntu
+docker run -it -v ${VISUS_DATASETS}:/mnt/visus_datasets --expose=80 -p 8080:80 ${TAG} "/usr/local/bin/httpd-foreground.sh"
+```
+
+To test docker container, in another terminal:
+
+```
+curl  "http://0.0.0.0:8080/mod_visus?action=list"
+```
+
+Deploy to the repository:
+
+```
+sudo docker login -u scrgiorgio
+# TYPE the secret <password>
+
+docker tag $DOCKER_TAG visus/$DOCKER_TAG
+docker push visus/$DOCKER_TAG
+```
+
+# //////////////////////////////////////////////////////////////////////
+# Debug step-by-step build process
+
+sudo docker run -it -v $(pwd):/home/OpenVisus --expose=80 -p 8080:80  --name manylinux quay.io/pypa/manylinux1_x86_64 /bin/bash^
+cd /home/OpenVisus
+export BUILD_DIR=/home/OpenVisus/build/manylinux
+CMake/build_manylinux.sh
+
+docker start manylinux
+docker exec -it  manylinux /bin/bash
+cd /home/OpenVisus
+export BUILD_DIR=/home/OpenVisus/build/manylinux
+CMake/build_manylinux.sh