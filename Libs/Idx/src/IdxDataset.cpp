/*-----------------------------------------------------------------------------
Copyright(c) 2010 - 2018 ViSUS L.L.C.,
Scientific Computing and Imaging Institute of the University of Utah

ViSUS L.L.C., 50 W.Broadway, Ste. 300, 84101 - 2044 Salt Lake City, UT
University of Utah, 72 S Central Campus Dr, Room 3750, 84112 Salt Lake City, UT

All rights reserved.

Redistribution and use in source and binary forms, with or without
modification, are permitted provided that the following conditions are met :

* Redistributions of source code must retain the above copyright notice, this
list of conditions and the following disclaimer.

* Redistributions in binary form must reproduce the above copyright notice,
this list of conditions and the following disclaimer in the documentation
and/or other materials provided with the distribution.

* Neither the name of the copyright holder nor the names of its
contributors may be used to endorse or promote products derived from
this software without specific prior written permission.

THIS SOFTWARE IS PROVIDED BY THE COPYRIGHT HOLDERS AND CONTRIBUTORS "AS IS"
AND ANY EXPRESS OR IMPLIED WARRANTIES, INCLUDING, BUT NOT LIMITED TO, THE
IMPLIED WARRANTIES OF MERCHANTABILITY AND FITNESS FOR A PARTICULAR PURPOSE ARE
DISCLAIMED.IN NO EVENT SHALL THE COPYRIGHT HOLDER OR CONTRIBUTORS BE LIABLE
FOR ANY DIRECT, INDIRECT, INCIDENTAL, SPECIAL, EXEMPLARY, OR CONSEQUENTIAL
DAMAGES(INCLUDING, BUT NOT LIMITED TO, PROCUREMENT OF SUBSTITUTE GOODS OR
SERVICES; LOSS OF USE, DATA, OR PROFITS; OR BUSINESS INTERRUPTION) HOWEVER
CAUSED AND ON ANY THEORY OF LIABILITY, WHETHER IN CONTRACT, STRICT LIABILITY,
OR TORT(INCLUDING NEGLIGENCE OR OTHERWISE) ARISING IN ANY WAY OUT OF THE USE
OF THIS SOFTWARE, EVEN IF ADVISED OF THE POSSIBILITY OF SUCH DAMAGE.

For additional information about this project contact : pascucci@acm.org
For support : support@visus.net
-----------------------------------------------------------------------------*/

#include <Visus/IdxDataset.h>
#include <Visus/IdxDiskAccess.h>
#include <Visus/ModVisusAccess.h>
#include <Visus/File.h>
#include <Visus/DirectoryIterator.h>
#include <Visus/DatasetFilter.h>
#include <Visus/VisusConfig.h>
#include <Visus/OnDemandAccess.h>

#ifdef WIN32
#pragma warning(disable:4996) // 'sprintf': This function or variable may be unsafe
#endif

namespace Visus {


//box query type
typedef struct
{
  int    H;
  BoxNi  box;
}
FastLoopStack;

//////////////////////////////////////////////////////////////////////////////
class IdxMandelbrotAccess : public Access
{
public:

  IdxDataset* dataset=nullptr;

  //create
  IdxMandelbrotAccess(IdxDataset* dataset,StringTree config) 
  {
    this->dataset=dataset;
    this->can_read       = true;
    this->can_write      = false;
    this->bitsperblock   = dataset->getDefaultBitsPerBlock();
  }

  //destructor 
  virtual ~IdxMandelbrotAccess(){
  }

  //readBlock
  virtual void readBlock(SharedPtr<BlockQuery> query) override
  {
    const Field& field=query->field;

    //wrong field (so far only 1*float32)
    if (field.dtype!=(DTypes::FLOAT32)) 
      return readFailed(query);

    Time t1=Time::now();
    VisusAssert(this->bitsperblock==dataset->getDefaultBitsPerBlock());

    int samplesperblock=getSamplesPerBlock();
    int blockdim    = (int)(field.dtype.getByteSize(samplesperblock));

    DatasetBitmask bitmask=dataset->getBitmask();
    int pdim = bitmask.getPointDim();

    int fromh = HzOrder::getAddressResolution(bitmask,query->start_address);
    int toh   = HzOrder::getAddressResolution(bitmask,query->end_address-1);

    LogicBox logic_box=query->logic_box;
    if (!logic_box.valid())
      return readFailed(query);

    auto& buffer=query->buffer;
    buffer.layout="";

    BoxNi   box = dataset->getLogicBox();
    PointNi dim = box.size();

    Float32* ptr=(Float32*)query->buffer.c_ptr();
    for (auto loc = ForEachPoint(buffer.dims); !loc.end(); loc.next())
    {
      PointNi pos=logic_box.pixelToLogic(loc.pos);
      double x=(pos[0]-box.p1[0])/(double)(dim[0]);
      double y=(pos[1]-box.p1[1])/(double)(dim[1]);
      *ptr++=(Float32)Mandelbrot(x,y);
    }

    return readOk(query);
  }

  //writeBlock
  virtual void writeBlock(SharedPtr<BlockQuery> query)  override
  {
    VisusAssert(false);
    return writeFailed(query);
  }

  //http://nuclear.mutantstargoat.com/articles/sdr_fract/
  static inline double Mandelbrot(double x,double y) 
  {
    const double scale=2;
    const double center_x=0;
    const double center_y=0;
    const int iter=48;

    double c_x = 1.3333 * (x-0.5) * scale - center_x ;
    double c_y =          (y-0.5) * scale - center_y;
    double z_x = c_x;
    double z_y = c_y;
    int i;for(i=0;i<iter;i++,z_x=x,z_y=y) 
    {
      x = (z_x*z_x-z_y*z_y) + c_x;
      y = (z_y*z_x+z_x*z_y) + c_y;
      if((x*x+y*y)>4.0) return double(i)/iter;
    }
    return 0.0; 
  }

}; 

////////////////////////////////////////////////////////
class IdxBoxQueryHzAddressConversion 
{
public:

  //_______________________________________________________________
  class Level 
  {
  public:

    int                   num = 0;// total number of cachable elements
    int                   pdim = 0;// what is the space I need to work
    SharedPtr<HeapMemory> cached_points = std::make_shared<HeapMemory>();

    //constructor
    Level(const DatasetBitmask& bitmask, int H, int numbits = 10)
    {
      VisusAssert(bitmask.valid());
      --H; //yes! it is correct

      numbits = std::max(0, std::min(numbits, H));

      //number of bits which can be cached for current H
      this->num = 1 << numbits; VisusAssert(this->num);
      this->pdim = bitmask.getPointDim();

      if (!cached_points->resize(this->num * sizeof(PointNi), __FILE__, __LINE__))
      {
        this->clear();
        return;
      }

      cached_points->fill(0);

      PointNi* ptr = (PointNi*)cached_points->c_ptr();

      HzOrder hzorder(bitmask, H);

      //create the delta for points  
      for (BigInt zaddress = 0; zaddress < (this->num - 1); zaddress++, ptr++)
      {
        PointNi Pcur = hzorder.deinterleave(zaddress + 0);
        PointNi Pnex = hzorder.deinterleave(zaddress + 1);

        (*ptr) = PointNi(pdim);

        //store the delta
        for (int D = 0; D < pdim; D++)
          (*ptr)[D] = Pnex[D] - Pcur[D];
      }

      //i want the last (FAKE and unused) element to be zero
      (*ptr) = PointNi(pdim);
    }

    //destructor
    inline ~Level() {
      clear();
    }

    //valid
    bool valid() {
      return this->num > 0;
    }

    //memsize
    inline int memsize() const {
      return sizeof(PointNi)*(this->num);
    }

    //clear
    inline void clear() {
      this->cached_points.reset();
      this->num = 0;
      this->pdim = 0;
    }
  };

  DatasetBitmask bitmask;
  std::vector< SharedPtr<Level> > levels;
  
  //constructor
  IdxBoxQueryHzAddressConversion(const DatasetBitmask& bitmask_) : bitmask(bitmask_)  
  {
    int maxh = bitmask.getMaxResolution();
    while (maxh >= this->levels.size())
      this->levels.push_back(std::make_shared<Level>(bitmask, (int)this->levels.size()));
  }


};

////////////////////////////////////////////////////////
class IdxPointQueryHzAddressConversion 
{
public:

  Int64 memsize=0;

  std::vector< std::pair<BigInt,Int32>* > loc;

  //create
  IdxPointQueryHzAddressConversion(DatasetBitmask bitmask)
  {
    //todo cases for which I'm using regexp
    auto MaxH = bitmask.getMaxResolution();
    BigInt last_bitmask = ((BigInt)1)<<MaxH;

    HzOrder hzorder(bitmask);
    int pdim = bitmask.getPointDim();
    loc.resize(pdim);
  
    for (int D=0;D<pdim;D++)
    {
      Int64 dim= bitmask.getPow2Dims()[D]; 

      this->loc[D]=new std::pair<BigInt,Int32>[dim];

      BigInt one=1;
      for (int i=0;i<dim;i++)
      {
        PointNi p(pdim);
        p[D]=i;
        auto& pair=this->loc[D][i];
        pair.first=hzorder.interleave(p);
        pair.second=0;
        BigInt temp =pair.first | last_bitmask;
        while ((one & temp)==0) {pair.second++;temp >>= 1;}
        temp >>= 1;
        pair.second++;
      }
    }
  }

  //destructor
  ~IdxPointQueryHzAddressConversion() {
    for (auto it : loc)
      delete[] it;
  }

};

///////////////////////////////////////////////////////////////////////////
class InsertBlockQueryHzOrderSamples 
{
public:

  template <class Sample>
  bool execute(IdxDataset*  vf,Query* query,BlockQuery* block_query)
  {
    #define PUSH()  (*((stack)++))=(item)
    #define POP()   (item)=(*(--(stack)))
    #define EMPTY() ((stack)==(STACK))

    VisusAssert(query->field.dtype==block_query->buffer.dtype);
    VisusAssert(block_query->buffer.layout=="hzorder");

    bool bInvertOrder=query->mode=='w';

    DatasetBitmask bitmask=vf->getBitmask();
    int            max_resolution=vf->getMaxResolution();
    BigInt         HzFrom=block_query->start_address;
    BigInt         HzTo  =block_query->end_address;
    HzOrder        hzorder(bitmask);
    int            hstart=std::max(query->cur_resolution+1 ,HzOrder::getAddressResolution(bitmask,HzFrom));
    int            hend  =std::min(query->getEndResolution(),HzOrder::getAddressResolution(bitmask,HzTo-1));
    int            samplesperblock=(int)cint64(HzTo-HzFrom);
    int            bitsperblock= Utils::getLog2(samplesperblock);

    VisusAssert(HzFrom==0 || hstart==hend);

    auto Wbox=GetSamples<Sample>(      query->buffer);
    auto Rbox=GetSamples<Sample>(block_query->buffer);

    if (bInvertOrder)
      std::swap(Wbox,Rbox);

    auto address_conversion = vf->hzaddress_conversion_boxquery;
    VisusReleaseAssert(address_conversion);

    int              numused=0;
    int              bit;
    Int64 delta;
    BoxNi            query_box        = query->logic_box;
    PointNi          stride           = query->nsamples.stride();
    PointNi          qshift           = query->logic_box.shift;
    BigInt           numpoints;
    Aborted          aborted=query->aborted;

    FastLoopStack item,*stack=NULL;
    FastLoopStack STACK[DatasetBitmaskMaxLen+1];

    //layout of the block
    LogicBox Bbox=vf->getAddressRangeBox(block_query->start_address,block_query->end_address);
    if (!Bbox.valid())
      return false;

    //deltas
    std::vector<Int64> fldeltas(max_resolution+1);
    for (int H = 0; H <= max_resolution; H++)
      fldeltas[H] = H? (hzorder.getLevelDelta(H)[bitmask[H]] >> 1) : 0;

    for (int H=hstart;H<=hend;H++)
    {
      if (aborted())
        return false;

      LogicBox Lbox=vf->getLevelBox(H);
      PointNi  lshift=Lbox.shift;

      BoxNi   zbox = (HzFrom!=0)? Bbox : Lbox;
      BigInt  hz   = hzorder.getAddress(zbox.p1);

      BoxNi user_box= query_box.getIntersection(zbox);
      BoxNi box=Lbox.alignBox(user_box);
      if (!box.isFullDim())
        continue;
     
      VisusAssert(address_conversion->levels[H]);
      const auto& fllevel = *(address_conversion->levels[H]);
      int cachable = std::min(fllevel.num,samplesperblock);
    
      //i need this to "split" the fast loop in two chunks
      VisusAssert(cachable>0 && cachable<=samplesperblock);
    
      //push root in the kdtree
      {
        item.box     = zbox;
        item.H       = H? std::max(1,H-bitsperblock) : (0);
        stack        = STACK;
        PUSH();
      }

      while (!EMPTY())
      {
        if (aborted())
          return false;

        POP();
        
        // no intersection
        if (!item.box.strictIntersect(box)) 
        {
          hz+=(((BigInt)1)<<(H-item.H));
          continue;
        }

        // all intersection and all the samples are contained in the FastLoopCache
        numpoints = ((BigInt)1)<<(H-item.H);
        if (numpoints<=cachable && box.containsBox(item.box))
        {
          Int64    hzfrom = cint64(hz-HzFrom);
          Int64    num    = cint64(numpoints);
          PointNi* cc     = (PointNi*)fllevel.cached_points->c_ptr();
          const PointNi  query_p1=query_box.p1;
          PointNi  P=item.box.p1;

          ++numused;

          VisusAssert(hz>=HzFrom && hz<HzTo);

          Int64 from = stride.dotProduct((P-query_p1).rightShift(qshift));

          auto& Windex=bInvertOrder? hzfrom :   from;
          auto& Rindex=bInvertOrder?   from : hzfrom;

          auto shift = (lshift - qshift);

          //slow version (enable it if you have problems)
#if 0
          for (;num--;++hzfrom,++cc)
          {
            from = stride.dotProduct((P-query_p1).rightShift(qshift));
            Wbox[Windex]=Rbox[Rindex];
            P+=(cc->leftShift(lshift));
          }
          //fast version
#else

          #define EXPRESSION(num) stride[num] * ((*cc)[num] << shift[num]) 
          switch (fllevel.pdim) {
          case 2: for (; num--; ++hzfrom, ++cc) { Wbox[Windex] = Rbox[Rindex]; from += EXPRESSION(0) + EXPRESSION(1); } break;
          case 3: for (; num--; ++hzfrom, ++cc) { Wbox[Windex] = Rbox[Rindex]; from += EXPRESSION(0) + EXPRESSION(1) + EXPRESSION(2); } break;
          case 4: for (; num--; ++hzfrom, ++cc) { Wbox[Windex] = Rbox[Rindex]; from += EXPRESSION(0) + EXPRESSION(1) + EXPRESSION(2) + EXPRESSION(3); } break; 
          case 5: for (; num--; ++hzfrom, ++cc) { Wbox[Windex] = Rbox[Rindex]; from += EXPRESSION(0) + EXPRESSION(1) + EXPRESSION(2) + EXPRESSION(3) + EXPRESSION(4); } break;
          default: ThrowException("internal error"); break;
          }
          #undef EXPRESSION
#endif

          hz+=numpoints;
          continue;
        }

        //kd-traversal code
        bit   = bitmask   [item.H];
        delta = fldeltas  [item.H];
        ++item.H;
        item.box.p1[bit]+=delta                        ; VisusAssert(item.box.isFullDim());PUSH();
        item.box.p1[bit]-=delta;item.box.p2[bit]-=delta; VisusAssert(item.box.isFullDim());PUSH();
      }
    }

    VisusAssert (numused>0);
    return true;

    #undef PUSH
    #undef POP
    #undef EMPTY
  }

};

/////////////////////////////////////////////////////////////////////////////////////////////
class InsertBlockQuerySamplesIntoPointQuery 
{
public:

  //operator()
  template <class Sample>
  bool execute(IdxDataset* vf,Query* query,BlockQuery* block_query,std::pair<BigInt,Int32>* A,std::pair<BigInt,Int32>* B,Aborted aborted)
  {
    BigInt HzFrom = block_query->start_address;
    BigInt HzTo   = block_query->end_address;

    int sample_bitsize=query->field.dtype.getBitSize();

    if (!query->allocateBufferIfNeeded())
      return false;

    auto& Wbuffer=      query->buffer; auto write=GetSamples<Sample>(Wbuffer);
    auto& Rbuffer=block_query->buffer; auto read =GetSamples<Sample>(Rbuffer);

    if (bool bIsHzOrder=block_query->buffer.layout=="hzorder")
    {
      for (auto cursor=A;!aborted() && cursor<B;cursor++)
        write[cursor->second]=read[cint64(cursor->first-HzFrom)];
      return !aborted();
    }

    VisusAssert(Rbuffer.layout.empty());
    int            maxh          = vf->getMaxResolution();
    DatasetBitmask bitmask       = vf->getBitmask();
    int            pdim          = vf->getPointDim();
    HzOrder        hzorder         (bitmask, maxh);
    PointNi        depth_mask    = hzorder.getLevelP2Included(query->getEndResolution());

    LogicBox Bbox=vf->getAddressRangeBox(block_query->start_address,block_query->end_address);
    if (!Bbox.valid())
      return false;

    PointNi stride = Rbuffer.dims.stride();
    PointNi p0     = Bbox.p1;
    PointNi shift  = Bbox.shift;

    const auto points = (Int64*)query->point_query.coordinates->c_ptr();

    switch (pdim)
    {
      #define HZOFFSET(__coord__) (stride[__coord__] * ((((points+cursor->second*pdim)[__coord__] & depth_mask[__coord__])-p0[__coord__])>>shift[__coord__]))
      case 1:
        for (auto cursor=A;!aborted() && cursor<B;cursor++)
          write[cursor->second]=read[HZOFFSET(0)];
        return !aborted();

      case 2:
        for (auto cursor=A;!aborted() && cursor<B;cursor++)
          write[cursor->second]=read[HZOFFSET(0)+HZOFFSET(1)];
        return !aborted();

      case 3:
        for (auto cursor=A;!aborted() && cursor<B;cursor++)
          write[cursor->second]=read[HZOFFSET(0)+HZOFFSET(1)+HZOFFSET(2)];
        return !aborted();

      case 4:
        for (auto cursor=A;!aborted() && cursor<B;cursor++)
          write[cursor->second]=read[HZOFFSET(0)+HZOFFSET(1)+HZOFFSET(2)+HZOFFSET(3)];
        return !aborted();

      case 5:
        for (auto cursor=A;!aborted() && cursor<B;cursor++)
          write[cursor->second]=read[HZOFFSET(0)+HZOFFSET(1)+HZOFFSET(2)+HZOFFSET(3)+HZOFFSET(4)];
        return !aborted();

      default:
        ThrowException("todo");
        return false;

      #undef HZOFFSET
    }

    VisusAssert(false);
    return false;
  }

};

//////////////////////////////////////////////////////////////////////////////////////////
IdxDataset::IdxDataset() {
}

//////////////////////////////////////////////////////////////////////////////////////////
IdxDataset::~IdxDataset(){
}

///////////////////////////////////////////////////////////
LogicBox IdxDataset::getLevelBox(int H)
{
  HzOrder hzorder(getBitmask());
  PointNi delta = hzorder.getLevelDelta(H);
  BoxNi box(hzorder.getLevelP1(H),hzorder.getLevelP2Included(H) + delta);
  auto ret=LogicBox(box, delta);
  VisusAssert(ret.valid());
  return ret;
}


///////////////////////////////////////////////////////////
void IdxDataset::tryRemoveLockAndCorruptedBinaryFiles(String directory)
{
  VisusInfo()<<"Trying to remove locks and corrupted binary files in directory "<<directory<<"...";

  std::vector<String> lock_files;
  DirectoryIterator::findAllFilesEndingWith(lock_files,directory,".lock");

  for (int I=0;I<(int)lock_files.size();I++)
  {
    String lock_filename=lock_files[I];
    {
      bool bOk=FileUtils::removeFile(lock_filename);
      VisusInfo()<<"Removing lock_filename("<<lock_filename<<") "<<(bOk?"ok":"ERROR");
    }

    String bin_filename =lock_files[I].substr(0,lock_filename.length()-5);
    if (FileUtils::existsFile(bin_filename)) 
    {
      bool bOk=FileUtils::removeFile(bin_filename);
      VisusInfo() <<"Removing bin_filename("+bin_filename+") "<<(bOk?"ok":"ERROR");
    }
  }
}

////////////////////////////////////////////////////////////////////////
void IdxDataset::removeFiles()
{
  HzOrder hzorder(idxfile.bitmask);
  BigInt tot_blocks= getTotalNumberOfBlocks();
  auto  samplesperblock=1<<idxfile.bitsperblock;
  auto  access=std::make_shared<IdxDiskAccess>(this);

  std::set<String> filenames;

  for (auto time :  idxfile.timesteps.asVector())
  {
    for (auto field : idxfile.fields)
    {
      for (BigInt blockid=0;blockid<=tot_blocks;blockid++)
      {
        auto filename=access->getFilename(field,time,blockid);
        if (filenames.count(filename))
          continue;
        filenames.insert(filename);

        if (!FileUtils::existsFile(filename))
          continue;

        Path path(filename);
        FileUtils::removeFile(path);

        // this will work only if the parent directory is empty()
        FileUtils::removeDirectory(path.getParent()); 
      }
    }
  }
}

///////////////////////////////////////////////////////////////////////////////////
bool IdxDataset::compressDataset(String compression)
{
  // for future version: here I'm making the assumption that a file contains multiple fields
  if (idxfile.version != 6) {
    VisusAssert(false); 
    return false;
  }
  
  //save the new idx file
  {
    for (auto& field : idxfile.fields)
      field.default_compression =compression;

    String filename=this->getUrl().getPath();
    if (!idxfile.save(filename)){
      VisusError()<<"Cannot save the new idxfile "<<filename;
      VisusAssert(false);
      return false;
    }
  }

  Time T1=Time::now();
  Time t1=T1;

  auto access = std::make_shared<IdxDiskAccess>(this);

  Aborted aborted; 

  //for each time
  auto timesteps=idxfile.timesteps.asVector();
  Int64 overall_file_size = 0;
  for (auto time : timesteps)
  {
    //for each file...
    BigInt total_block = getTotalNumberOfBlocks();
    BigInt tot_files = (total_block  / idxfile.blocksperfile) + ((total_block % idxfile.blocksperfile)? 1 : 0);

    for (BigInt fileid = 0; fileid < tot_files; fileid++)
    {
      std::vector< std::vector<Array> > file_blocks;
      file_blocks.resize(idxfile.fields.size(), std::vector<Array>(idxfile.blocksperfile));

      std::set<String> filenames;

      //read file blocks
      access->beginRead();
      for (int F = 0; F < idxfile.fields.size(); F++)
      {
        auto field = idxfile.fields[F];

        auto blockid = fileid*idxfile.blocksperfile;
        for (BigInt B = 0; B < idxfile.blocksperfile && blockid<total_block; B++, blockid++)
        {
          auto filename=access->getFilename(field,time,blockid);

          if (!FileUtils::existsFile(filename))
            continue;

          auto read_block = std::make_shared<BlockQuery>(field, time, access->getStartAddress(blockid), access->getEndAddress(blockid), aborted);
          if (readBlockAndWait(access, read_block))
          {
            file_blocks[F][B] = read_block->buffer;
            filenames.insert(filename);
          }
        }
      }
      access->endRead();

      //rename old files (in case the conversion fails)
      for (auto filename : filenames) 
      {
        String tmp_filename=filename+".tmp~";

        //note: this can fail because the access is working in async mode and still need to close the file
        auto tmove = Time::now();
        while (true)
        {
          if (FileUtils::moveFile(filename.c_str(), tmp_filename.c_str()))
            break;

          if (tmove.elapsedSec() > 5)
          {
            String error_msg = StringUtils::format() << "Cannot std::rename(" + filename << "," << tmp_filename << ")";
            std::perror(error_msg.c_str());
            VisusAssert(false);
            return false;
          }
        }
      }

      //write file blocks
      access->beginWrite();
      for (int F = 0; F < idxfile.fields.size(); F++)
      {
        auto field = idxfile.fields[F];

        auto blockid = fileid*idxfile.blocksperfile;
        for (BigInt B = 0; B < idxfile.blocksperfile; B++, blockid++)
        {
          if (auto buffer = file_blocks[F][B])
          {
            auto write_block = std::make_shared<BlockQuery>(field, time, access->getStartAddress(blockid), access->getEndAddress(blockid), aborted);
            write_block->buffer = buffer;

            if (!writeBlockAndWait(access, write_block))
            {
              VisusError()<<"Fatal error writing field(" << F << ") block(" << blockid << ")";
              VisusAssert(false);
              access->endIO();
              return false;
            }
          }
        }
      }
      access->endWrite();

      //safe to delete the old file
      for (auto filename : filenames) 
      {
        String old_filename=filename+".tmp~";
        auto new_filesize = FileUtils::getFileSize(filename);
        overall_file_size += new_filesize;

        if(std::remove(old_filename.c_str())!=0)  
        {
          String error_msg=StringUtils::format()<<"Cannot std::remove("+old_filename<<"). ";
          std::perror(error_msg.c_str()); 
          VisusAssert(false);
          return false;
        }

        VisusInfo()<<"Done "<<filename<<" time("<<time<<"/"<<timesteps.size()<<" fileid("<<fileid<<"/"<<tot_files<<")";
      }
    }
  }

  BigInt original_bytesize =0;
  for (auto field : idxfile.fields)
    original_bytesize += field.dtype.getByteSize();
  original_bytesize *= this->getLogicBox().size().innerProduct();

  auto ratio = overall_file_size/double(original_bytesize);

  VisusInfo()<<"Dataset compressed in "<<T1.elapsedSec()<<"sec"
    <<" original_bytesize("<<StringUtils::getStringFromByteSize(original_bytesize)<<")"
    <<" overall_file_size("<< StringUtils::getStringFromByteSize(overall_file_size)<<")"
    <<" ratio("<< ratio<<")";
  return true;
}


///////////////////////////////////////////////////////////////////////////////////
BoxNi IdxDataset::adjustFilterBox(Query* query,DatasetFilter* filter,BoxNi user_box,int H) 
{
  //there are some case when I need alignment with pow2 box, for example when doing kdquery=box with filters
  auto bitmask = getBitmask();
  HzOrder hzorder(bitmask);
  int pdim = bitmask.getPointDim();

  PointNi delta=hzorder.getLevelDelta(H);

  BoxNi domain = query->filter.domain;

  //important! for the filter alignment
  BoxNi box= user_box.getIntersection(domain);

  if (!box.isFullDim())
    return box;

  PointNi filterstep=filter->getFilterStep(H);

  for (int D=0;D<pdim;D++) 
  {
    //what is the world step of the filter at the current resolution
    Int64 FILTERSTEP=filterstep[D];

    //means only one sample so no alignment
    if (FILTERSTEP==1) 
      continue;

    box.p1[D]=Utils::alignLeft(box.p1[D]  ,(Int64)0,FILTERSTEP);
    box.p2[D]=Utils::alignLeft(box.p2[D]-1,(Int64)0,FILTERSTEP)+FILTERSTEP; 
  }

  //since I've modified the box I need to do the intersection with the box again
  //important: this intersection can cause a misalignment, but applyToQuery will handle it (see comments)
  box= box.getIntersection(domain);
  return box;
}



//////////////////////////////////////////////////////////////////
LogicBox IdxDataset::getAddressRangeBox(BigInt HzFrom,BigInt HzTo)
{
  const DatasetBitmask& bitmask=this->idxfile.bitmask;
  int pdim = bitmask.getPointDim();

  HzOrder hzorder(bitmask);

  int start_resolution=HzOrder::getAddressResolution(bitmask,HzFrom);
  int end_resolution  =HzOrder::getAddressResolution(bitmask,HzTo-1);
  VisusAssert((HzFrom>0 && start_resolution==end_resolution) || (HzFrom==0 && start_resolution==0));

  PointNi delta(pdim);
  if (HzFrom==0)
  {
    int H=Utils::getLog2(HzTo-HzFrom);
    delta=hzorder.getLevelDelta(H);
    delta[bitmask[H]]>>=1; //I get twice the samples...
  }
  else
  {
    delta=hzorder.getLevelDelta(start_resolution);
  }

  BoxNi box(hzorder.getPoint(HzFrom),hzorder.getPoint(HzTo-1)+delta);

  auto ret=LogicBox(box,delta);
  VisusAssert(ret.nsamples==HzOrder::getAddressRangeNumberOfSamples(bitmask,HzFrom,HzTo));
  VisusAssert(ret.valid());
  return ret;
}


////////////////////////////////////////////////////////////////////////
SharedPtr<Query> IdxDataset::createEquivalentQuery(int mode,SharedPtr<BlockQuery> block_query)
{
  auto bitmask = getBitmask();
  int fromh = HzOrder::getAddressResolution(bitmask,block_query->start_address);
  int toh   = HzOrder::getAddressResolution(bitmask,block_query->end_address-1);

  auto logic_box=block_query->logic_box;
  VisusAssert(logic_box.nsamples.innerProduct()==(block_query->end_address-block_query->start_address));
  VisusAssert(fromh==toh || block_query->start_address==0);

  auto ret=std::make_shared<Query>(this,mode);
  ret->aborted=block_query->aborted;
  ret->time=block_query->time;
  ret->field=block_query->field;
  ret->position=logic_box;
  ret->start_resolution=fromh;
  ret->end_resolutions={toh};
  return ret;
}


////////////////////////////////////////////////////////
bool IdxDataset::convertBlockQueryToRowMajor(SharedPtr<BlockQuery> block_query) 
{
  //already in row major... why are you calling me?
  if (block_query->buffer.layout.empty())
  {
    VisusAssert(false);
    return false;
  }

  //note I cannot use buffer of block_query because I need them to execute other queries
  Array row_major;
  if (!ArrayUtils::deepCopy(row_major,block_query->buffer)) 
    return false;

  auto query=createEquivalentQuery('r',block_query);
  if (!this->beginQuery(query)) 
  {
    VisusAssert(false);
    return false;
  }

  //as the query has not already been executed!
  query->cur_resolution=query->start_resolution-1;
  query->buffer=row_major; 
  
  if (!mergeQueryWithBlock(query,block_query))
  {
    if (!block_query->aborted()) VisusAssert(false);
    return false;
  }

  //now block query it's row major
  block_query->buffer=row_major;
  block_query->buffer.layout=""; 

  return true;
}


////////////////////////////////////////////////////////////////////
SharedPtr<Access> IdxDataset::createAccess(StringTree config, bool bForBlockQuery)
{
  VisusAssert(this->valid());

  if (config.empty())
    config = getDefaultAccessConfig();

  String type =StringUtils::toLower(config.readString("type"));

  //no type, create default
  if (type.empty()) 
  {
    Url url = config.readString("url", getUrl().toString());

    //local disk access
    if (url.isFile())
    {
      return std::make_shared<IdxDiskAccess>(this,config);
    }
    else
    {
      VisusAssert(url.isRemote());

      if (bForBlockQuery)
        return std::make_shared<ModVisusAccess>(this, config);
      else
        //I can execute box/point queries on the remote server
        return SharedPtr<Access>();
    }
  }

  //IdxDiskAccess
  if (type=="disk" || type=="idxdiskaccess")
    return std::make_shared<IdxDiskAccess>(this, config);

  //IdxMandelbrotAccess
  if (type=="idxmandelbrotaccess")
    return std::make_shared<IdxMandelbrotAccess>(this, config);

  //ondemandaccess
  if (type=="ondemandaccess")
    return std::make_shared<OnDemandAccess>(this, config);

  return Dataset::createAccess(config, bForBlockQuery);
}

////////////////////////////////////////////////////////////////////
bool IdxDataset::openFromUrl(Url url)
{
  auto idxfile = IdxFile::load(url);
  if (!idxfile.valid()) {
    this->invalidate();
    return false;
  }

  setUrl(url);
  setDatasetBody(idxfile.toString());
  setIdxFile(idxfile);
  return true;
}


static CriticalSection                                                                HZADDRESS_CONVERSION_BOXQUERY_LOCK;
static std::map<String, SharedPtr<IdxBoxQueryHzAddressConversion> >                   HZADDRESS_CONVERSION_BOXQUERY;

static CriticalSection                                                                HZADDRESS_CONVERSION_POINTQUERY_LOCK;
static std::map<std::pair<String,int> , SharedPtr<IdxPointQueryHzAddressConversion> > HZADDRESS_CONVERSION_POINTQUERY;


////////////////////////////////////////////////////////////
void IdxDataset::setIdxFile(IdxFile value)
{
  VisusAssert(value.valid());
  this->idxfile=value;

  auto bitmask = value.bitmask;

  setBitmask(bitmask);
  setDefaultBitsPerBlock(value.bitsperblock);
  setLogicBox(value.logic_box);

  VisusAssert(value.logic_to_physic.getSpaceDim()==bitmask.getPointDim()+1);
  setPhysicPosition(Position(value.logic_to_physic,value.logic_box));
  setTimesteps(value.timesteps);
  
  setDefaultScene(value.scene);
    
  if (StringUtils::startsWith(value.scene, "."))
  {
    auto dir = getUrl().getPath().substr(0, getUrl().getPath().find_last_of("/"));
    setDefaultScene(dir  + "/" + value.scene);
  }

  for (auto field : value.fields)
    addField(field);

  //cache address conversion
  {
    auto key = bitmask.toString();
    {
      ScopedLock lock(HZADDRESS_CONVERSION_BOXQUERY_LOCK);
      auto it = HZADDRESS_CONVERSION_BOXQUERY.find(key);
      if (it != HZADDRESS_CONVERSION_BOXQUERY.end()) 
        this->hzaddress_conversion_boxquery = it->second;
    }

    if (!this->hzaddress_conversion_boxquery)
    {
      this->hzaddress_conversion_boxquery = std::make_shared<IdxBoxQueryHzAddressConversion>(bitmask);
      {
        ScopedLock lock(HZADDRESS_CONVERSION_BOXQUERY_LOCK);
        HZADDRESS_CONVERSION_BOXQUERY[key] = this->hzaddress_conversion_boxquery;
      }
    }
  }

  //create the loc-cache only for 3d data, in 2d I know I'm not going to use it!
  //instead in 3d I will use it a lot (consider a slice in odd position)
  if (bitmask.getPointDim() >= 3 && !this->hzaddress_conversion_pointquery)
  {
    auto key = std::make_pair(bitmask.toString(), this->getMaxResolution());
    {
      ScopedLock lock(HZADDRESS_CONVERSION_POINTQUERY_LOCK);
      auto it = HZADDRESS_CONVERSION_POINTQUERY.find(key);
      if (it != HZADDRESS_CONVERSION_POINTQUERY.end())
        this->hzaddress_conversion_pointquery = it->second;
    }

    if (!this->hzaddress_conversion_pointquery)
    {
      this->hzaddress_conversion_pointquery = std::make_shared<IdxPointQueryHzAddressConversion>(bitmask);
      {
        ScopedLock lock(HZADDRESS_CONVERSION_POINTQUERY_LOCK);
        HZADDRESS_CONVERSION_POINTQUERY[key] = this->hzaddress_conversion_pointquery;
      }
    }
  }
}


//////////////////////////////////////////////////////////////////////////////////////////
bool IdxDataset::mergeQueryWithBlock(SharedPtr<Query> query,SharedPtr<BlockQuery> block_query)
{
  if (query->isPointQuery())
  {
    VisusAssert(false);
    return false;
  }

  if (!query->allocateBufferIfNeeded())
    return false;

  if (bool bRowMajor=block_query->buffer.layout.empty())
  {
    VisusAssert(query->field.dtype==block_query->field.dtype);

    DatasetBitmask bitmask=this->getBitmask();
    BigInt         HzFrom=block_query->start_address;
    BigInt         HzTo  =block_query->end_address;
    int            hstart=std::max(query->cur_resolution+1  ,HzOrder::getAddressResolution(bitmask,HzFrom));
    int            hend  =std::min(query->getEndResolution(),HzOrder::getAddressResolution(bitmask,HzTo-1));

    //layout of the block
#if 1
    auto Bbox=this->getAddressRangeBox(block_query->start_address,block_query->end_address);
#else
    auto Bbox=block_query->samples;
#endif

    if (!Bbox.valid())
      return false;

    auto Wbox=query->mode=='w'?        Bbox : query->logic_box;
    auto Rbox=query->mode=='w'? query->logic_box :        Bbox;

    auto& Wbuffer =query->mode=='w'?  block_query->buffer :       query->buffer;
    auto& Rbuffer =query->mode=='w'?        query->buffer : block_query->buffer;

    if (HzFrom==0)
    {
      /* Important note
      Merging directly the block:

        return query->mode=='w'?
          merge(Bbox,query_samples):
          merge(query_samples,Bbox);
    
      is wrong. In fact there are queries with filters that need to go level by level (coarse to fine).
      If I do the wrong way:

      filter-query:= 
        Q(H=0)             <- I would directly merge block 0
        Q(H=1)             <- I would directly merge block 0. WRONG!!! I cannot overwrite samples belonging to H=0 since they have the filter already applied
        ...
        Q(H=bitsperblock)

      */

      for (int H=hstart; !query->aborted() && H<=hend ; ++H)
      {
        auto Lbox    = getLevelBox(H);
        auto Lbuffer = Array(Lbox.nsamples,block_query->field.dtype);

        /*
        NOTE the pipeline is:
             Wbox <- Lbox <- Rbox 

         but since it can be that Rbox writes only a subset of Lbox 
         i.e.  I allocate Lbox buffer and one of its samples at position P is not written by Rbox
               that sample P will overwrite some Wbox P' 

         For this reason I do at the beginning:

          Lbox <- Wbox

        int this way I'm sure that all Wbox P' are left unmodified

        Note also that merge can fail simply because there are no samples to merge at a certain level
        */

        Query::mergeSamples(Lbox,Lbuffer,Wbox,Wbuffer,Query::InsertSamples,query->aborted);
        Query::mergeSamples(Lbox,Lbuffer,Rbox,Rbuffer,Query::InsertSamples,query->aborted);
        Query::mergeSamples(Wbox,Wbuffer,Lbox,Lbuffer,Query::InsertSamples,query->aborted);
      }

      return query->aborted()? false : true;
    }
    else
    {
      VisusAssert(hstart==hend);

      return Query::mergeSamples(Wbox,Wbuffer,Rbox,Rbuffer,Query::InsertSamples,query->aborted);
    }
  }
  else
  {
    InsertBlockQueryHzOrderSamples op;
    return NeedToCopySamples(op,query->field.dtype,this,query.get(),block_query.get());
  }
}

/////////////////////////////////////////////////////////////////////////
NetRequest IdxDataset::createPureRemoteQueryNetRequest(SharedPtr<Query> query)
{
  //todo writing
  VisusAssert(query->mode=='r');

  /* 
    *****NOTE FOR REMOTE QUERIES:*****

    I always restart from scratch so I will do Query0[0,end_resolutions[0]], Query1[0,end_resolutions[1]], Query2[0,end_resolutions[2]]  without any merging
    In this way I transfer a little more data on the network (without compression in the worst case the ratio is 2.0)  
    but I can use lossy compression and jump levels 
    in the old code I was using:

      Query0[0,end_resolutions[0]  ]
      Query1[0,end_resolutions[0]+1] <-- by merging prev_single and Query[end_resolutions[0]+1,end_resolutions[0]+1]
      Query1[0,end_resolutions[0]+2] <-- by merging prev_single and Query[end_resolutions[0]+2,end_resolutions[0]+2]
      ...

        -----------------------------
        | overall     |single       |
        | --------------------------|
    Q0  | 2^0*T       |             |
    Q1  | 2^1*T       | 2^0*T       |
    ..  |             |             |
    Qn  | 2^n*T       | 2^(n-1)*T   |
        -----------------------------

    OLD CODE transfers singles = T*(2^0+2^1+...+2^(n-1))=T*2^n    (see http://it.wikipedia.org/wiki/Serie_geometrica)
    NEW CODE transfers overall = T*(2^0+2^1+...+2^(n  ))=T*2^n+1

    RATIO:=overall_transfer/single_transfer=2.0

    With the new code I have the following advantages:

        (*) I don't have to go level by level after Q0. By "jumping" levels I send less data
        (*) I can use lossy compression (in the old code I needed lossless compression to rebuild the data for Qi with i>0)
        (*) not all datasets support the merging (see IdxMultipleDataset and GoogleMapsDataset)
        (*) the filters (example wavelets) are applied always on the server side (in the old code filters were applied on the server only for Q0)
  */


  //important for IdxMultipleDataset... the url can be different
  Url url=this->getUrl();

  NetRequest ret;
  ret.url=url.getProtocol() + "://" + url.getHostname() + ":" + cstring(url.getPort()) + "/mod_visus";
  ret.url.params=url.params;  //I may have some extra params I want to keep!
  ret.url.setParam("dataset"    ,url.getParam("dataset"));
  ret.url.setParam("time"       ,url.getParam("time",cstring(query->time)));
  ret.url.setParam("compression",url.getParam("compression","zip")); //for networking I prefer to use zip
  ret.url.setParam("field"      ,query->field.name);
  ret.url.setParam("fromh"      ,cstring(query->start_resolution));
  ret.url.setParam("toh"        ,cstring(query->getEndResolution()));
  ret.url.setParam("maxh"       ,cstring(getMaxResolution())); //backward compatible

  if (query->isPointQuery())
  {
    ret.url.setParam("action"  ,"pointquery");
    ret.url.setParam("matrix"  ,query->position.getTransformation().toString());
    ret.url.setParam("box"     ,query->position.getBoxNd().toBox3().toString(/*bInterleave*/false));
    ret.url.setParam("nsamples",query->nsamples.toString());
    VisusInfo() << ret.url.toString();
  }
  else
  {
    VisusAssert(query->position.getTransformation().isIdentity()); //todo
    ret.url.setParam("action","boxquery");
    ret.url.setParam("box"   , query->position.getBoxNi().toOldFormatString());
  }

  ret.aborted=query->aborted;
  return ret;
}

//*********************************************************************
// valerio's algorithm, find the final view dependent resolution (endh)
// (the default endh is the maximum resolution available)
//*********************************************************************

PointNi IdxDataset::guessPointQueryNumberOfSamples(Position position,const Frustum& viewdep,int end_resolution)
{
  const int unit_box_edges[12][2]=
  {
    {0,1}, {1,2}, {2,3}, {3,0},
    {4,5}, {5,6}, {6,7}, {7,4},
    {0,4}, {1,5}, {2,6}, {3,7}
  };

  std::vector<Point3d> points;
  for (auto p : position.getPoints())
    points.push_back(p.toPoint3());

  std::vector<Point2d> screen_points;
  if (viewdep.valid())
  {
    FrustumMap map(viewdep);
    for (int I=0;I<8;I++)
      screen_points.push_back(map.projectPoint(points[I]));
  }

  auto bitmask = getBitmask();
  int pdim = bitmask.getPointDim();

  PointNi virtual_worlddim=PointNi::one(pdim);
  for (int H=1;H<=end_resolution;H++)
  {
    int bit=bitmask[H];
    virtual_worlddim[bit]<<=1;
  }

  PointNi nsamples=PointNi::one(pdim);
  for (int E=0;E<12;E++)
  {
    int query_axis=(E>=8)?2:(E&1?1:0);
    Point3d P1=points[unit_box_edges[E][0]];
    Point3d P2=points[unit_box_edges[E][1]];
    Point3d edge_size=(P2-P1).abs();

    PointNi idx_size   = this->getLogicBox().size();

    // need to project onto IJK  axis
    // I'm using this formula: x/virtual_worlddim[dataset_axis] = factor = edge_size[dataset_axis]/idx_size[dataset_axis]
    for (int dataset_axis=0;dataset_axis<3;dataset_axis++)
    {
      double factor=(double)edge_size[dataset_axis]/(double)idx_size[dataset_axis];
      Int64 x=(Int64)(virtual_worlddim[dataset_axis]*factor);
      nsamples[query_axis]=std::max(nsamples[query_axis],x);
    }
  }
    
  //view dependent, limit the nsamples to what the user can see on the screen!
  if (!screen_points.empty())
  {
    PointNi view_dependent_dims = PointNi::one(pdim);
    for (int E=0;E<12;E++)
    {
      int query_axis=(E>=8)?2:(E&1?1:0);
      Point2d p1=screen_points[unit_box_edges[E][0]];
      Point2d p2=screen_points[unit_box_edges[E][1]];
      double pixel_distance_on_screen=(p2-p1).module();
      view_dependent_dims[query_axis]=std::max(view_dependent_dims[query_axis],(Int64)pixel_distance_on_screen);
    }

    nsamples[0]=std::min(view_dependent_dims[0],nsamples[0]);
    nsamples[1]=std::min(view_dependent_dims[1],nsamples[1]);
    nsamples[2]=std::min(view_dependent_dims[2],nsamples[2]);
  }

  return nsamples;
}

/////////////////////////////////////////////////////////////////////////
bool IdxDataset::setPointQueryCurrentEndResolution(SharedPtr<Query> query)
{
  int end_resolution = query->getEndResolution();
  if (end_resolution<0)
    return false;

  Position position=query->position;

  int pdim=this->getPointDim();
  VisusAssert(pdim==3); //why I need point queries in 2d... I'm asserting this because I do not create Query for 2d datasets 

  if (!(query->start_resolution==0 && end_resolution<= getMaxResolution()))
  {
    VisusAssert(false);
    return false;
  }

  auto nsamples=guessPointQueryNumberOfSamples(position,query->viewdep,end_resolution);

  //no samples or overflow
  if (nsamples.innerProduct()<=0)
    return false;

  //only 1-2-3 dim
  Int64 tot = nsamples.innerProduct();
  if (tot !=(nsamples[0]*nsamples[1]*nsamples[2]))
    return false;

  if (!query->point_query.coordinates->resize(tot*pdim*sizeof(Int64),__FILE__,__LINE__))
    return false;

  //definition of a point query!
  //P'=T* (P0 + I* X/nsamples[0] +  J * Y/nsamples[1] + K * Z/nsamples[2])
  //P'=T*P0 +(T*Stepx)*I + (T*Stepy)*J + (T*Stepz)*K
    
  auto T = position.getTransformation();
  auto box = position.getBoxNd();
  T.setSpaceDim(4);
  box.setPointDim(3);
  Point4d P0(box.p1[0],box.p1[1],box.p1[2],1.0);
  Point4d X(1,0,0,0); X[0]=box.p2[0]-box.p1[0]; Point4d DX=X*(1.0 / (double)nsamples[0]); VisusAssert(X[3]==0.0 && DX[3]==0.0);
  Point4d Y(0,1,0,0); Y[1]=box.p2[1]-box.p1[1]; Point4d DY=Y*(1.0 / (double)nsamples[1]); VisusAssert(Y[3]==0.0 && DY[3]==0.0);
  Point4d Z(0,0,1,0); Z[2]=box.p2[2]-box.p1[2]; Point4d DZ=Z*(1.0 / (double)nsamples[2]); VisusAssert(Z[3]==0.0 && DZ[3]==0.0);

  Point4d TP0_4d = T*P0;                              Point3d TP0  = TP0_4d.dropHomogeneousCoordinate();
  Point4d TDX_4d = T*DX; VisusAssert(TDX_4d[3]==0.0); Point3d TDX  = TDX_4d.toPoint3();
  Point4d TDY_4d = T*DY; VisusAssert(TDY_4d[3]==0.0); Point3d TDY  = TDY_4d.toPoint3();
  Point4d TDZ_4d = T*DZ; VisusAssert(TDZ_4d[3]==0.0); Point3d TDZ  = TDZ_4d.toPoint3();

  auto point_p = (Int64*)query->point_query.coordinates->c_ptr();
  Point3d PZ=TP0; for (int K=0;K<nsamples[2];++K,PZ+=TDZ) {
  Point3d PY =PZ; for (int J=0;J<nsamples[1];++J,PY+=TDY) {
  Point3d PX =PY; for (int I=0;I<nsamples[0];++I,PX+=TDX) {
    *point_p++=(Int64)(PX[0]);
    *point_p++=(Int64)(PX[1]);
    *point_p++=(Int64)(PX[2]);
  }}}

  //note: point queries are not mergeable, so it's box is invalid!
  query->nsamples=nsamples;
  query->logic_box=LogicBox();
  query->buffer=Array();
  return true;
}


//////////////////////////////////////////////////////////////////////////////////////////
bool IdxDataset::setBoxQueryCurrentEndResolution(SharedPtr<Query> query)
{
  int end_resolution = query->getEndResolution();
  if (end_resolution<0)
    return false;

  VisusAssert(query->position.getTransformation().isIdentity());
  query->aligned_box=query->position.getBoxNi().withPointDim(this->getPointDim());

  if (!query->aligned_box.isFullDim())
    return false;

  int start_resolution = query->start_resolution;

  if (!(0<=start_resolution && start_resolution<=end_resolution && end_resolution<= getMaxResolution()))
  {
    //AAG: why force a crash here? VisusAssert(false);
    return false;
  }

  if (start_resolution>0 && start_resolution!=end_resolution)
  {
    VisusAssert(false);
    return false;
  }

  //special case for query with filters
  //I need to go level by level [0,1,2,...] in order to reconstruct the original data
  if (auto filter=query->filter.dataset_filter)
  {
    //important to return the "final" number of samples (see execute for loop)
    query->aligned_box=this->adjustFilterBox(query.get(),filter.get(), query->aligned_box,end_resolution);
  }

  //coompute the samples I will get
  DatasetBitmask bitmask=this->idxfile.bitmask;
  HzOrder hzorder(bitmask);

  int pdim = bitmask.getPointDim();

  //I get twice the samples of the samples!
  PointNi DELTA=hzorder.getLevelDelta(end_resolution);
  if (start_resolution==0 && end_resolution>0)
    DELTA[bitmask[end_resolution]]>>=1;

  bool bGotSamples=false;
  PointNi P1incl(pdim),P2incl(pdim);
  for (int H=start_resolution;H<=end_resolution;H++)
  {
    int bit=bitmask[H];

    LogicBox Lbox=this->getLevelBox(H);

    BoxNi box=Lbox.alignBox(query->aligned_box);
    if (!box.isFullDim())
      continue;

    PointNi p1incl=box.p1;
    PointNi p2incl=box.p2-Lbox.delta;
    P1incl=bGotSamples? PointNi::min(P1incl,p1incl) : p1incl;
    P2incl=bGotSamples? PointNi::max(P2incl,p2incl) : p2incl;
    bGotSamples=true;
  } 

  //probably overflow
  if (!bGotSamples)
    return false;

  BoxNi BOX(P1incl,P2incl+DELTA);

  auto logic_box=LogicBox(BOX,DELTA); 
  VisusAssert(logic_box.valid());

  query->nsamples=logic_box.nsamples;
  query->logic_box=logic_box;
  query->buffer=Array();
  return true;
}


//////////////////////////////////////////////////////////////////////////////////////////
bool IdxDataset::beginQuery(SharedPtr<Query> query)
{
  if (!Dataset::beginQuery(query))
    return false;

  auto dataset_dim = this->getPointDim();

  if (bool bPointQuery = dataset_dim == 3 && query->position.getBoxNd().minsize() == 0)
  {
    query->point_query.coordinates = std::make_shared<HeapMemory>();
  }
  else
  {
    Matrix T = query->position.getTransformation();
    if (!T.isIdentity())
    {
      //clipping...
      if (this->getPointDim() == 3)
        query->clipping = query->position;

      query->position = query->position.toAxisAlignedBox().castTo<BoxNi>().getIntersection(this->getLogicBox());
    }

    if (query->filter.enabled)
    {
      query->filter.dataset_filter = createFilter(query->field);
      if (!query->filter.dataset_filter)
        query->filter.enabled = false;
    }
  }

  if (!query->position.valid())
  {
    query->setFailed("position is wrong");
    return false;
  }

  query->setRunning();

  std::vector<int> end_resolutions=query->end_resolutions;
  for (query->query_cursor=0;query->query_cursor<(int)end_resolutions.size();query->query_cursor++)
  {
    if (this->setCurrentEndResolution(query))
      return true;
  }

  query->setFailed("cannot find an initial resolution");
  return false;
}

///////////////////////////////////////////////////////////////////////////////////////
bool IdxDataset::executeQuery(SharedPtr<Access> access,SharedPtr<Query> query)  
{
  if (!Dataset::executeQuery(access,query))
    return false;

  if (access)
  {
    return query->isPointQuery() ?
      executePointQueryWithAccess(access,query) : 
      executeBoxQueryWithAccess(access,query);
  }
  //pure remote query 
  else
  {
    return Dataset::executePureRemoteQuery(query);
  }
}

///////////////////////////////////////////////////////////////////////////////////////////////////
bool IdxDataset::executePointQueryWithAccess(SharedPtr<Access> access,SharedPtr<Query> query)
{
  VisusAssert(query->mode=='r');
  VisusAssert(access);

  int end_resolution=query->getEndResolution();

  auto            bitmask            = getBitmask();
  int             pdim               = this->getPointDim();
  BoxNi           bounds             = this->getLogicBox();
  BigInt          last_bitmask       = ((BigInt)1)<<(getMaxResolution());
  auto            hzorder            = HzOrder(bitmask);
  PointNi         depth_mask         = hzorder.getLevelP2Included(end_resolution);
  int             bitsperblock       = access->bitsperblock;
  Aborted         aborted            = query->aborted;

  if (!query->allocateBufferIfNeeded())
    return false;

  Int64 tot=query->nsamples.innerProduct();

  const auto points = (Int64*)query->point_query.coordinates->c_ptr();
  if (!query->point_query.coordinates || !query->point_query.coordinates->c_size() || !tot)
    return false;

  VisusAssert(access);
  VisusAssert(pdim==3);//todo: other cases
  VisusAssert(query->start_resolution==0);//todo: othercases
  VisusAssert((Int64)query->point_query.coordinates->c_size()>=query->nsamples.innerProduct()*(Int64)sizeof(Int64)*pdim);

  //first BigInt is hzaddress, second Int32 is offset inside buffer
  auto hzaddresses=std::vector< std::pair<BigInt,Int32> >(tot,std::make_pair(-1,0)); 

  PointNi p(pdim);

  //if this is not available I use the slower conversion p->zaddress->Hz
  if (!this->hzaddress_conversion_pointquery)
  {
    VisusWarning()<<"The hzaddress_conversion_pointquery has not been created, so loc-by-loc queries will be a lot slower!!!!";

    //so you investigate why it's happening! .... I think only for the iphone could make sense....
    #if WIN32 && VISUS_DEBUG
    VisusAssert(false);
    #endif

    const Int64* points_p=points;
    for (int N=0;N<tot;N++,points_p+=pdim) 
    {
      if (aborted()) return false;
      if (pdim>=1) {p[0]=points_p[0]; if (!(p[0]>=bounds.p1[0] && p[0]<bounds.p2[0])) continue; p[0] &= depth_mask[0];}
      if (pdim>=2) {p[1]=points_p[1]; if (!(p[1]>=bounds.p1[1] && p[1]<bounds.p2[1])) continue; p[1] &= depth_mask[1];}
      if (pdim>=3) {p[2]=points_p[2]; if (!(p[2]>=bounds.p1[2] && p[2]<bounds.p2[2])) continue; p[2] &= depth_mask[2];}
      if (pdim>=4) {p[3]=points_p[3]; if (!(p[3]>=bounds.p1[3] && p[3]<bounds.p2[3])) continue; p[3] &= depth_mask[3];}
      if (pdim>=5) {p[4]=points_p[4]; if (!(p[4]>=bounds.p1[4] && p[4]<bounds.p2[4])) continue; p[4] &= depth_mask[4];}
      hzaddresses[N]=std::make_pair(hzorder.getAddress(p),N);
    }
  }
  //the conversion from point to Hz will be faster
  else
  {
    BigInt zaddress;
    int    shift;
    auto   points_p=points;
    auto   loc=this->hzaddress_conversion_pointquery->loc;

    for (int N=0;N<tot;N++,points_p+=pdim) 
    {
      if (aborted()) 
        return false;
      if (pdim>=1) {p[0]=points_p[0]; if (!(p[0]>=bounds.p1[0] && p[0]<bounds.p2[0])) continue; p[0] &= depth_mask[0]; shift=        (      loc[0][p[0]].second) ; zaddress =loc[0][p[0]].first;}
      if (pdim>=2) {p[1]=points_p[1]; if (!(p[1]>=bounds.p1[1] && p[1]<bounds.p2[1])) continue; p[1] &= depth_mask[1]; shift=std::min(shift,loc[1][p[1]].second) ; zaddress|=loc[1][p[1]].first;}
      if (pdim>=3) {p[2]=points_p[2]; if (!(p[2]>=bounds.p1[2] && p[2]<bounds.p2[2])) continue; p[2] &= depth_mask[2]; shift=std::min(shift,loc[2][p[2]].second) ; zaddress|=loc[2][p[2]].first;}
      if (pdim>=4) {p[3]=points_p[3]; if (!(p[3]>=bounds.p1[3] && p[3]<bounds.p2[3])) continue; p[3] &= depth_mask[3]; shift=std::min(shift,loc[3][p[3]].second) ; zaddress|=loc[3][p[3]].first;}
      if (pdim>=5) {p[4]=points_p[4]; if (!(p[4]>=bounds.p1[4] && p[4]<bounds.p2[4])) continue; p[4] &= depth_mask[4]; shift=std::min(shift,loc[4][p[4]].second) ; zaddress|=loc[4][p[4]].first;}
      hzaddresses[N]=std::make_pair(((zaddress | last_bitmask)>>shift),N);
    }
  }

  //sort the address 
  std::sort(hzaddresses.begin(),hzaddresses.end());

  //do the for loop block aligned
  WaitAsync< Future<Void> > wait_async;

  access->beginRead();
  for (int A=0,B=0 ; !aborted() &&  A< (int)hzaddresses.size() ; A=B)
  {
    if (hzaddresses[A].first<0) {
      while (B<(int)hzaddresses.size() && hzaddresses[B].first<0)
        ++B;
      continue;
    }

    //align to the block
    BigInt HzFrom    = (hzaddresses[A].first>>bitsperblock)<<bitsperblock;
    BigInt HzTo      = HzFrom+(((BigInt)1)<<bitsperblock);
    VisusAssert(hzaddresses[A].first>=HzFrom && hzaddresses[A].first<HzTo);

    //end of the block
    while (B<(int)hzaddresses.size() && (hzaddresses[B].first>=HzFrom && hzaddresses[B].first<HzTo))
      ++B;

    auto block_query=std::make_shared<BlockQuery>(query->field,query->time,HzFrom,HzTo,aborted);
    wait_async.pushRunning(this->readBlock(access, block_query)).when_ready([this, query, block_query,&hzaddresses, A, B, aborted](Void) {

      if (aborted() || block_query->failed())
        return;

      InsertBlockQuerySamplesIntoPointQuery op;
      NeedToCopySamples(op, query->field.dtype, this, query.get(), block_query.get(), &hzaddresses[0] + A, &hzaddresses[0] + B, aborted);
    }); 
  }
  access->endRead();

  wait_async.waitAllDone();

  if (aborted())
    return false;

  query->currentLevelReady();
  return true;
}

////////////////////////////////////////////////////////////////////////
bool IdxDataset::executeBoxQueryWithAccess(SharedPtr<Access> access,SharedPtr<Query> query) 
{
  VisusAssert(access);

  #define PUSH()  (*((stack)++))=(item)
  #define POP()   (item)=(*(--(stack)))
  #define EMPTY() ((stack)==(STACK))

  int           bReading     = query->mode=='r';
  const Field&  field        = query->field;
  double        time         = query->time;

  int cur_resolution=query->cur_resolution;
  int end_resolution=query->getEndResolution();

  if (!query->allocateBufferIfNeeded())
    return false;

  //filter enabled... need to go level by level
  if (auto filter=query->filter.dataset_filter)
  {
    VisusAssert(bReading);

    Query::MergeMode merge_mode=Query::InsertSamples;

    //need to go level by level to rebuild the original data (top-down)
    for (int H=cur_resolution+1; H<=end_resolution; H++)
    {
      BoxNi adjusted_box = adjustFilterBox(query.get(),filter.get(),query->aligned_box,H);

      auto Wquery=std::make_shared<Query>(this,'r');
      Wquery->time=query->time;
      Wquery->field=query->field;
      Wquery->position=adjusted_box;
      Wquery->end_resolutions={H};
      Wquery->filter.enabled=false;
      Wquery->merge_mode=merge_mode;
      Wquery->aborted=query->aborted;

      //cannot get samples yet
      if (!this->beginQuery(Wquery))
      {
        VisusAssert(cur_resolution==-1);
        VisusAssert(!query->filter.query);
        continue;
      }

      //try to merge previous results
      if (auto Rquery= query->filter.query)
      {
        //auto allocate buffers
        if (!Wquery->allocateBufferIfNeeded())
          return false;

        if (!Query::mergeSamples(*Wquery,*Rquery,merge_mode,query->aborted))
        {
          VisusAssert(query->aborted());
          return false;
        }

        Wquery->cur_resolution = Rquery->cur_resolution;
      }

      if (!this->executeQuery(access, Wquery))
        return false;

      if (!filter->computeFilter(Wquery.get(),true))
        return false;

      query->filter.query= Wquery;
    }

    //cannot get samples yet... returning failed as a query without filters...
    if (!query->filter.query)
    {
      VisusAssert(false);//technically this should not happen since the outside query has got some samples
      return false;
    }

    query->nsamples  = query->filter.query->nsamples;
    query->logic_box = query->filter.query->logic_box;
    query->buffer    = query->filter.query->buffer;
  }
  //execute with access
  else 
  {
    int bitsperblock = access->bitsperblock;
    VisusAssert(bitsperblock);
  
    FastLoopStack  item,*stack=NULL;
    FastLoopStack  STACK[DatasetBitmaskMaxLen+1];

    DatasetBitmask bitmask = this->getBitmask();
    HzOrder hzorder(bitmask);

    int max_resolution = getMaxResolution();
    std::vector<Int64> fldeltas(max_resolution+1);
    for (int H = 0; H <= max_resolution; H++)
      fldeltas[H] = H? (hzorder.getLevelDelta(H)[bitmask[H]] >> 1) : 0;

    WaitAsync< Future<Void> > wait_async;

    if (bReading)
      access->beginRead();
    else
      access->beginReadWrite();

    //do the loop up to the end or until a stop signal
    Aborted& aborted = query->aborted;
    for (int H=cur_resolution+1;!aborted() && H<=end_resolution;H++)
    {
      LogicBox Lbox=this->getLevelBox(H);
      BoxNi box=Lbox.alignBox(query->logic_box);
      if (!box.isFullDim())
        continue;

      //push first item
      BigInt hz = hzorder.getAddress(Lbox.p1);
      {
        item.box = Lbox;
        item.H   = H?1:0;
        stack    = STACK;
        PUSH();
      }
    
      while (!EMPTY())
      {
        POP();
        
        // no intersection
        if (!item.box.strictIntersect(box)) 
        {
          hz+=(((BigInt)1)<<(H-item.H));
          continue;
        }

        // intersection with hz-block!
        if ((H-item.H)<=bitsperblock)
        {
          BigInt HzFrom = (hz>>bitsperblock)<<bitsperblock;
          BigInt HzTo   = HzFrom+(((BigInt)1)<<bitsperblock);
          VisusAssert(hz>=HzFrom && hz<HzTo);

          if (aborted())
            break;

          auto read_block=std::make_shared<BlockQuery>(field,time,HzFrom,HzTo,aborted);

          if (bReading)
          {
            wait_async.pushRunning(readBlock(access, read_block)).when_ready([this,query,read_block, aborted](Void)
            {
              //I don't care if the read fails...
              if (!aborted() && read_block->ok())
                mergeQueryWithBlock(query, read_block);
            });
          }
          else
          {
            //need a lease... so that I can read/merge/write like in a transaction mode
            access->acquireWriteLock(read_block);

            //need to read and wait the block
            readBlockAndWait(access, read_block);

            //WRITE block
            auto write_block=std::make_shared<BlockQuery>(field,time,HzFrom,HzTo,aborted);

           //read ok
            if (read_block->ok())
            {
              write_block->buffer=read_block->buffer;
            }
            //I don't care if it fails... maybe does not exist
            else
            {
              write_block->nsamples=read_block->nsamples;
              write_block->logic_box=read_block->logic_box;
              write_block->buffer.layout=query->field.default_layout;
              write_block->buffer.resize(write_block->nsamples,write_block->field.dtype,__FILE__,__LINE__);
              write_block->buffer.fillWithValue(write_block->field.default_value);
            }

            mergeQueryWithBlock(query,write_block);

            //need to write and wait for the block
            writeBlockAndWait(access, write_block);

            //important! all writings are with a lease!
            access->releaseWriteLock(read_block);

            if (aborted() || write_block->failed()) {
              bReading? access->endRead() : access->endReadWrite();
              return false;
            }
          }

          // I know that block 0 convers several hz-levels from [0 to bitsperblock]
          if (HzFrom==0)
          {
            H=bitsperblock;
            break;
          }

          hz+=((BigInt)1)<<(H-item.H);
          continue;
        }

        //kd-traversal code
        int bit   = bitmask  [item.H];
        Int64 delta = fldeltas [item.H];
        ++item.H;
        item.box.p1[bit]+=delta;                         VisusAssert(item.box.isFullDim());PUSH();
        item.box.p1[bit]-=delta;item.box.p2[bit]-=delta; VisusAssert(item.box.isFullDim());PUSH();
         
      } //while (stack!=STACK)

    } //for 

    bReading ? access->endRead() : access->endReadWrite();

    wait_async.waitAllDone();

    //set the query status
    if (aborted())
      return false;
  }

  query->currentLevelReady();
  return true;

  #undef PUSH 
  #undef POP  
  #undef EMPTY
}

//////////////////////////////////////////////////////////////////////////////////////////
bool IdxDataset::nextQuery(SharedPtr<Query> query)
{
  if (!Dataset::nextQuery(query))
    return false;

  auto Rcurrent_resolution=query->cur_resolution;
  auto Rbox    =query->logic_box;
  auto Rbuffer =query->buffer;
  auto Rfilter_query= query->filter.query;

  //merging will happen only in certain cases
  query->buffer = Array();

  if (!this->setCurrentEndResolution(query))
  {
    query->setFailed("cannot set end resolution");
    return false;
  }

  //try to mergeerge
  auto& Wbox=query->logic_box;
  if (Wbox.valid() && Rbox.valid())
  {
    if (!query->allocateBufferIfNeeded())
      return false;

    auto Wbuffer=query->buffer;
    if (!Query::mergeSamples(Wbox,Wbuffer,Rbox,Rbuffer,query->merge_mode,query->aborted))
    {
      if (query->aborted())
      {
        query->setFailed("query aborted");
        return false;
      }
      else
      {
        VisusAssert(false);
        query->setFailed("Merging failed for unknown reasons");
        return false;
      }
    }
  }

  query->filter.query=Rfilter_query;
  query->cur_resolution=(Rcurrent_resolution);
  return true;
}


<<<<<<< HEAD
///////////////////////////////////////////////////
#if 0
bool IdxDataset::upgradeBoxQueryMaxResolution(int maxh)
{
  VisusAssert(false);//this function is not used anymore

  int query_maxh=query->max_resolution;

  //necessary condition
  VisusAssert(vf->idxfile.bitmask.hasRegExpr());
  VisusAssert(vf->idxfile.bitmask.getMaxResolution()<query_maxh && query_maxh<maxh);


  int pdim = vf->idxfile.bitmask.getPointDim();
  
  //WRONG : I should not change box here
  BoxNi box = query->position.getBoxNi().withPointDim(this->getPointDim());

  while (query_maxh<maxh)
  {
    ++query_maxh;
    int bit=vf->idxfile.bitmask[query_maxh];

    box.from[bit]<<=1;
    box.to  [bit]<<=1;

    this->h_box.from[bit]<<=1;
    this->h_box.to  [bit]<<=1;

    query->max_resolution=(query_maxh); //WRONG! I cannot change max resolution here
  }

  this->shift=LogicBox::getShift(this->h_box,query->nsamples);
  this->delta=PointNi::one(pdim)<<this->shift;

  return true;
}
#endif
=======
//////////////////////////////////////////////////////////////////////////////////////////////////
SharedPtr<IdxDataset> IdxDataset::createDatasetFromBuffer(String idx_filename, Array buffer, String compression, Aborted aborted) {

  auto Error = [](String error_msg) {
    VisusWarning() << "Cannot create dataset. Reason: " << error_msg;
    return SharedPtr<IdxDataset>();
  }; 

  //need to create the file? if exists, keep it
  if (!FileUtils::existsFile(idx_filename))
  {
    auto field = Field("data", buffer.dtype);
    field.default_layout = "rowmajor";

    IdxFile idxfile;
    idxfile.logic_box = BoxNi(PointNi(buffer.getPointDim()), buffer.dims);
    idxfile.blocksperfile = -1; //one file per dataset
    idxfile.filename_template = StringUtils::format() << "./" << Path(idx_filename).getFileNameWithoutExtension() << ".bin";
    idxfile.fields.push_back(field);

    if (!idxfile.save(idx_filename))
      return Error("cannot save idx file");
  }

  auto dataset = LoadDataset<IdxDataset>(idx_filename);
  if (!dataset)
    return Error("cannot load dataset");

  auto ram_access = dataset->createRamAccess(/* no memory limit*/0);
  ram_access->bDisableWriteLocks = true; //only one process is writing in sync
  if (!dataset->writeFullResolutionData(ram_access, dataset->getDefaultField(), dataset->getDefaultTime(), buffer))
    return Error("Failed to write full res data");

  for (auto& field : dataset->getFields())
    field.default_compression = "zip";

  if (!dataset->idxfile.save(idx_filename))
    return Error("Failed to save idx file");

  //for each timestep...
  for (auto time : dataset->getTimesteps().asVector())
  {
    //for each field...
    for (auto& field : dataset->getFields())
    {
      auto r_access = ram_access;
      auto w_access = dataset->createAccess();

      r_access->beginRead();
      w_access->beginWrite();

      for (BigInt blockid = 0, TotBlocks = dataset->getTotalNumberOfBlocks(); blockid <TotBlocks; blockid++)
      {
        auto hz1 = w_access->getStartAddress(blockid);
        auto hz2 = w_access->getEndAddress(blockid);
        auto read_block = std::make_shared<BlockQuery>(field, time, hz1, hz2, aborted);
        if (dataset->readBlockAndWait(r_access, read_block))
        {
          auto write_block = std::make_shared<BlockQuery>(field, time, hz1, hz2, aborted);
          write_block->buffer = read_block->buffer;
          if (!dataset->writeBlockAndWait(w_access, write_block))
            return Error("Failed to write block");
        }
      }

      r_access->endRead();
      w_access->endWrite();
    }
  }

  return dataset;
};

>>>>>>> 77456977

} //namespace Visus<|MERGE_RESOLUTION|>--- conflicted
+++ resolved
@@ -1941,119 +1941,4 @@
 }
 
 
-<<<<<<< HEAD
-///////////////////////////////////////////////////
-#if 0
-bool IdxDataset::upgradeBoxQueryMaxResolution(int maxh)
-{
-  VisusAssert(false);//this function is not used anymore
-
-  int query_maxh=query->max_resolution;
-
-  //necessary condition
-  VisusAssert(vf->idxfile.bitmask.hasRegExpr());
-  VisusAssert(vf->idxfile.bitmask.getMaxResolution()<query_maxh && query_maxh<maxh);
-
-
-  int pdim = vf->idxfile.bitmask.getPointDim();
-  
-  //WRONG : I should not change box here
-  BoxNi box = query->position.getBoxNi().withPointDim(this->getPointDim());
-
-  while (query_maxh<maxh)
-  {
-    ++query_maxh;
-    int bit=vf->idxfile.bitmask[query_maxh];
-
-    box.from[bit]<<=1;
-    box.to  [bit]<<=1;
-
-    this->h_box.from[bit]<<=1;
-    this->h_box.to  [bit]<<=1;
-
-    query->max_resolution=(query_maxh); //WRONG! I cannot change max resolution here
-  }
-
-  this->shift=LogicBox::getShift(this->h_box,query->nsamples);
-  this->delta=PointNi::one(pdim)<<this->shift;
-
-  return true;
-}
-#endif
-=======
-//////////////////////////////////////////////////////////////////////////////////////////////////
-SharedPtr<IdxDataset> IdxDataset::createDatasetFromBuffer(String idx_filename, Array buffer, String compression, Aborted aborted) {
-
-  auto Error = [](String error_msg) {
-    VisusWarning() << "Cannot create dataset. Reason: " << error_msg;
-    return SharedPtr<IdxDataset>();
-  }; 
-
-  //need to create the file? if exists, keep it
-  if (!FileUtils::existsFile(idx_filename))
-  {
-    auto field = Field("data", buffer.dtype);
-    field.default_layout = "rowmajor";
-
-    IdxFile idxfile;
-    idxfile.logic_box = BoxNi(PointNi(buffer.getPointDim()), buffer.dims);
-    idxfile.blocksperfile = -1; //one file per dataset
-    idxfile.filename_template = StringUtils::format() << "./" << Path(idx_filename).getFileNameWithoutExtension() << ".bin";
-    idxfile.fields.push_back(field);
-
-    if (!idxfile.save(idx_filename))
-      return Error("cannot save idx file");
-  }
-
-  auto dataset = LoadDataset<IdxDataset>(idx_filename);
-  if (!dataset)
-    return Error("cannot load dataset");
-
-  auto ram_access = dataset->createRamAccess(/* no memory limit*/0);
-  ram_access->bDisableWriteLocks = true; //only one process is writing in sync
-  if (!dataset->writeFullResolutionData(ram_access, dataset->getDefaultField(), dataset->getDefaultTime(), buffer))
-    return Error("Failed to write full res data");
-
-  for (auto& field : dataset->getFields())
-    field.default_compression = "zip";
-
-  if (!dataset->idxfile.save(idx_filename))
-    return Error("Failed to save idx file");
-
-  //for each timestep...
-  for (auto time : dataset->getTimesteps().asVector())
-  {
-    //for each field...
-    for (auto& field : dataset->getFields())
-    {
-      auto r_access = ram_access;
-      auto w_access = dataset->createAccess();
-
-      r_access->beginRead();
-      w_access->beginWrite();
-
-      for (BigInt blockid = 0, TotBlocks = dataset->getTotalNumberOfBlocks(); blockid <TotBlocks; blockid++)
-      {
-        auto hz1 = w_access->getStartAddress(blockid);
-        auto hz2 = w_access->getEndAddress(blockid);
-        auto read_block = std::make_shared<BlockQuery>(field, time, hz1, hz2, aborted);
-        if (dataset->readBlockAndWait(r_access, read_block))
-        {
-          auto write_block = std::make_shared<BlockQuery>(field, time, hz1, hz2, aborted);
-          write_block->buffer = read_block->buffer;
-          if (!dataset->writeBlockAndWait(w_access, write_block))
-            return Error("Failed to write block");
-        }
-      }
-
-      r_access->endRead();
-      w_access->endWrite();
-    }
-  }
-
-  return dataset;
-};
-
->>>>>>> 77456977
-
 } //namespace Visus