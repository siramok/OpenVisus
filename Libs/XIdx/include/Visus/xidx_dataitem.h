--- conflicted
+++ resolved
@@ -143,7 +143,7 @@
 {
 public:
 
-  VISUS_XIDX_CLASS(DataItem)
+  VISUS_CLASS(DataItem)
   
   //node infos
   std::vector<int>                    dimensions;
@@ -236,12 +236,7 @@
     // TODO fix getParent(), it returns an XIdxElement (getVisusClassName()=="XIdxElement")
     for(auto cursor = this->getParent(); cursor; cursor = cursor->getParent())
     {
-<<<<<<< HEAD
-      printf("passing through %s\n", cursor->getVisusClassName().c_str());
-      if (cursor->getVisusClassName() == "Group")
-=======
       if (cursor->getClassName() == "Group")
->>>>>>> 6fc24023
       {
         if (auto source = cursor->findChildWithName("DataSource"))
           return dynamic_cast<DataSource*>(source.get());
