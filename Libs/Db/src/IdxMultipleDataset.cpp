/*-----------------------------------------------------------------------------
Copyright(c) 2010 - 2018 ViSUS L.L.C.,
Scientific Computing and Imaging Institute of the University of Utah

ViSUS L.L.C., 50 W.Broadway, Ste. 300, 84101 - 2044 Salt Lake City, UT
University of Utah, 72 S Central Campus Dr, Room 3750, 84112 Salt Lake City, UT

All rights reserved.

Redistribution and use in source and binary forms, with or without
modification, are permitted provided that the following conditions are met :

* Redistributions of source code must retain the above copyright notice, this
list of conditions and the following disclaimer.

* Redistributions in binary form must reproduce the above copyright notice,
this list of conditions and the following disclaimer in the documentation
and/or other materials provided with the distribution.

* Neither the name of the copyright holder nor the names of its
contributors may be used to endorse or promote products derived from
this software without specific prior written permission.

THIS SOFTWARE IS PROVIDED BY THE COPYRIGHT HOLDERS AND CONTRIBUTORS "AS IS"
AND ANY EXPRESS OR IMPLIED WARRANTIES, INCLUDING, BUT NOT LIMITED TO, THE
IMPLIED WARRANTIES OF MERCHANTABILITY AND FITNESS FOR A PARTICULAR PURPOSE ARE
DISCLAIMED.IN NO EVENT SHALL THE COPYRIGHT HOLDER OR CONTRIBUTORS BE LIABLE
FOR ANY DIRECT, INDIRECT, INCIDENTAL, SPECIAL, EXEMPLARY, OR CONSEQUENTIAL
DAMAGES(INCLUDING, BUT NOT LIMITED TO, PROCUREMENT OF SUBSTITUTE GOODS OR
SERVICES; LOSS OF USE, DATA, OR PROFITS; OR BUSINESS INTERRUPTION) HOWEVER
CAUSED AND ON ANY THEORY OF LIABILITY, WHETHER IN CONTRACT, STRICT LIABILITY,
OR TORT(INCLUDING NEGLIGENCE OR OTHERWISE) ARISING IN ANY WAY OUT OF THE USE
OF THIS SOFTWARE, EVEN IF ADVISED OF THE POSSIBILITY OF SUCH DAMAGE.

For additional information about this project contact : pascucci@acm.org
For support : support@visus.net
-----------------------------------------------------------------------------*/

#include <Visus/IdxMultipleDataset.h>
#include <Visus/ModVisusAccess.h>
#include <Visus/Path.h>
#include <Visus/ThreadPool.h>
#include <Visus/ApplicationInfo.h>
#include <Visus/Polygon.h>

#if VISUS_PYTHON
#include <Visus/Python.h>
#endif

#include <atomic>

namespace Visus {

///////////////////////////////////////////////////////////////////////////////////////
class IdxMultipleAccess : 
  public Access, 
  public std::enable_shared_from_this<IdxMultipleAccess>
{
public:

  VISUS_NON_COPYABLE_CLASS(IdxMultipleAccess)

  IdxMultipleDataset* DATASET = nullptr;
  StringTree                                       CONFIG;
  std::map< std::pair<String, String>, StringTree> configs;
  SharedPtr<ThreadPool>                            thread_pool;

  //constructor
  IdxMultipleAccess(IdxMultipleDataset* VF_, StringTree CONFIG_)
  : DATASET(VF_), CONFIG(CONFIG_)
  {
    VisusAssert(!DATASET->is_mosaic);

    this->name = CONFIG.readString("name", "IdxMultipleAccess");
    this->can_read = true;
    this->can_write = false;
    this->bitsperblock = DATASET->getDefaultBitsPerBlock();

    for (auto child : DATASET->down_datasets)
    {
      auto name = child.first;

      //see if the user specified how to access the data for each query dataset
      for (auto it : CONFIG.getChilds())
      {
        if (it->name == name || it->readString("name") == name)
          configs[std::make_pair(name, "")] = *it;
      }
    }

    bool disable_async = CONFIG.readBool("disable_async", DATASET->isServerMode());

    //TODO: special case when I can use the blocks
    //if (DATASET->childs.size() == 1 && DATASET->sameLogicSpace(DATASET->childs[0]))
    //  ;

    if (int nthreads= disable_async ? 0 : 3)
      this->thread_pool = std::make_shared<ThreadPool>("IdxMultipleAccess Worker",nthreads);
  }

  //destructor
  virtual ~IdxMultipleAccess()
  {
    thread_pool.reset();
  }

  //createDownAccess
  SharedPtr<Access> createDownAccess(String name, String fieldname) 
  {
    auto dataset = DATASET->getChild(name);
    VisusAssert(dataset);

    SharedPtr<Access> ret;

    StringTree config = dataset->getDefaultAccessConfig();

    auto it = this->configs.find(std::make_pair(name, fieldname));
    if (it==configs.end())
      it = configs.find(std::make_pair(name, ""));

    if (it != configs.end())
      config = it->second;

    //inerits attributes from CONFIG
    for (auto it : this->CONFIG.attributes)
    {
      auto key = it.first;
      auto value = it.second;
      if (!config.hasAttribute(key))
        config.setAttribute(key,value);
    }

    bool bForBlockQuery = DATASET->getKdQueryMode() & KdQueryMode::UseBlockQuery ? true : false;
    return dataset->createAccess(config, bForBlockQuery);
  }

  //readBlock 
  virtual void readBlock(SharedPtr<BlockQuery> BLOCKQUERY) override
  {
    ThreadPool::push(thread_pool, [this, BLOCKQUERY]() 
    {
      if (BLOCKQUERY->aborted())
        return readFailed(BLOCKQUERY);

      /*
      TODO: can be async block query be enabled for simple cases?
       (like: I want to cache blocks for dw datasets)
       if all the childs are bSameLogicSpace I can do the blending of the blocks
       instead of the blending of the buffer of regular queries.

      To tell the truth i'm not sure if this solution would be different from what
      I'm doing right now (except that I can go async)
      */
      auto QUERY = DATASET->createEquivalentBoxQuery('r', BLOCKQUERY);
      DATASET->beginQuery(QUERY);
      if (!DATASET->executeQuery(shared_from_this(), QUERY))
        return readFailed(BLOCKQUERY);

      BLOCKQUERY->buffer = QUERY->buffer;
      return readOk(BLOCKQUERY);
    });
  }

  //writeBlock (not supported)
  virtual void writeBlock(SharedPtr<BlockQuery> BLOCKQUERY) override {
    //not supported
    VisusAssert(false);
    writeFailed(BLOCKQUERY);
  }

}; //end class


//////////////////////////////////////////////////////
class IdxMosaicAccess : public Access
{
public:

  VISUS_NON_COPYABLE_CLASS(IdxMosaicAccess)

  //_____________________________________________________
  class Child
  {
  public:
    SharedPtr<IdxDataset> dataset;
    SharedPtr<Access>     access;

    struct Compare
    {
      bool operator()(const PointNi& a, const  PointNi& b) const {
        return a.toVector() < b.toVector();
      }
    };

  };

  IdxMultipleDataset* DATASET;
  StringTree CONFIG;
  std::map<PointNi, Child, Child::Compare > childs;


  //constructor
  IdxMosaicAccess(IdxMultipleDataset* VF_, StringTree CONFIG = StringTree())
    : DATASET(VF_)
  {
    VisusReleaseAssert(DATASET->is_mosaic);

    this->name = CONFIG.readString("name", "IdxMosaicAccess");
    this->CONFIG = CONFIG;
    this->can_read = StringUtils::find(CONFIG.readString("chmod", "rw"), "r") >= 0;
    this->can_write = StringUtils::find(CONFIG.readString("chmod", "rw"), "w") >= 0;
    this->bitsperblock = DATASET->getDefaultBitsPerBlock();

    auto first = DATASET->getFirstChild();
    auto dims = first->getLogicBox().p2;
    int  pdim = first->getPointDim();
    int  sdim = pdim + 1;

    for (auto it : DATASET->down_datasets)
    {
      auto dataset = std::dynamic_pointer_cast<IdxDataset>(it.second); VisusAssert(dataset);
      VisusAssert(false);// need to check if this is correct
      VisusAssert(dataset->logic_to_LOGIC.submatrix(sdim-1,sdim-1).isIdentity());
      auto offset = dataset->logic_to_LOGIC.getCol(pdim).castTo<PointNi>();
      auto index = offset.innerDiv(dims);
      VisusAssert(!this->childs.count(index));
      this->childs[index].dataset = dataset;
    }
  }

  //destructor
  virtual ~IdxMosaicAccess() {
  }

  //getChildAccess
  SharedPtr<Access> getChildAccess(const Child& child) const
  {
    if (child.access)
      return child.access;

    //with thousansands of childs I don't want to create ThreadPool or NetService
    auto config = StringTree();
    config.write("disable_async", true);
    auto ret = child.dataset->createAccess(config,/*bForBlockQuery*/true);
    const_cast<Child&>(child).access = ret;
    return ret;
  }

  //beginIO
  virtual void beginIO(String mode) override {
    Access::beginIO(mode);
  }

  //endIO
  virtual void endIO() override
  {
    for (const auto& it : childs)
    {
      auto access = it.second.access;
      if (access && (access->isReading() || access->isWriting()))
        access->endIO();
    }

    Access::endIO();
  }

  //readBlock
  virtual void readBlock(SharedPtr<BlockQuery> QUERY) override
  {
    VisusAssert(isReading());

    auto pdim = DATASET->getPointDim();
    auto BLOCK = QUERY->start_address >> bitsperblock;
    auto first = childs.begin()->second.dataset;
    auto NBITS = DATASET->getMaxResolution() - first->getMaxResolution();
    PointNi dims = first->getLogicBox().p2;

    bool bBlockTotallyInsideSingle = (BLOCK >= ((BigInt)1 << NBITS));

    if (bBlockTotallyInsideSingle)
    {
      //forward the block read to a single child
      auto P1    = QUERY->getLogicBox().p1;
      auto index = P1.innerDiv(dims);
      auto p1    = P1.innerMod(dims);

      auto it = childs.find(index);
      if (it == childs.end())
        return readFailed(QUERY);

      auto dataset = it->second.dataset;
      VisusAssert(dataset);

      auto hzfrom = HzOrder(dataset->idxfile.bitmask).getAddress(p1);

      auto block_query = std::make_shared<BlockQuery>(dataset.get(), QUERY->field, QUERY->time, hzfrom, hzfrom + ((BigInt)1 << bitsperblock), 'r', QUERY->aborted);

      auto access = getChildAccess(it->second);

      if (!access->isReading())
        access->beginIO(this->getMode());

      //TODO: should I keep track of running queries in order to wait for them in the destructor?
      dataset->executeBlockQuery(access, block_query).when_ready([this, QUERY, block_query](Void) {

        if (block_query->failed())
          return readFailed(QUERY); //failed

        QUERY->buffer = block_query->buffer;
        return readOk(QUERY);
        });
    }
    else
    {
      //THIS IS GOING TO BE SLOW: i need to compose coarse blocks by executing "normal" query and merging them
      auto t1 = Time::now();

      PrintInfo("IdxMosaicAccess is composing block",BLOCK ," (slow)");

      //row major
      QUERY->buffer.layout = "";

      DatasetBitmask BITMASK = DATASET->idxfile.bitmask;
      HzOrder HZORDER(BITMASK);

      for (const auto& it : childs)
      {
        auto dataset = it.second.dataset;
        auto offset = it.first.innerMultiply(dims);
        auto access = getChildAccess(it.second);

        auto query = std::make_shared<BoxQuery>(dataset.get(), QUERY->field, QUERY->time, 'r');
        query->logic_box = QUERY->getLogicBox().translate(-offset);
        query->setResolutionRange(BLOCK ? query->end_resolutions[0] : 0, HZORDER.getAddressResolution(BITMASK, QUERY->end_address - 1) - NBITS );

        if (access->isReading() || access->isWriting())
          access->endIO();

        dataset->beginQuery(query);

        if (!query->isRunning())
          continue;

        if (!query->allocateBufferIfNeeded())
          continue;

        if (!dataset->executeQuery(access, query))
          continue;

        auto pixel_p1 =      PointNi(pdim); auto logic_p1 = query->logic_samples.pixelToLogic(pixel_p1); auto LOGIC_P1 = logic_p1 + offset; auto PIXEL_P1 = QUERY->logic_samples.logicToPixel(LOGIC_P1);
        auto pixel_p2 = query->buffer.dims; auto logic_p2 = query->logic_samples.pixelToLogic(pixel_p2); auto LOGIC_P2 = logic_p2 + offset; auto PIXEL_p2 = QUERY->logic_samples.logicToPixel(LOGIC_P2);

        ArrayUtils::insert(
          QUERY->buffer, PIXEL_P1, PIXEL_p2, PointNi::one(pdim),
          query->buffer, pixel_p1, pixel_p2, PointNi::one(pdim),
          QUERY->aborted);
      }

      if (bool bPrintStats = false)
      {
        PrintInfo("!!! BLOCK",BLOCK,"inside",(bBlockTotallyInsideSingle ? "yes" : "no"),
          "nopen",(Int64)ApplicationStats::io.nopen),
          "rbytes",StringUtils::getStringFromByteSize((Int64)ApplicationStats::io.rbytes),
          "wbytes",StringUtils::getStringFromByteSize((Int64)ApplicationStats::io.wbytes),
          "msec",t1.elapsedMsec();
        ApplicationStats::io.reset();
      }

      return QUERY->aborted() ? readFailed(QUERY) : readOk(QUERY);
    }
  }

  //writeBlock
  virtual void writeBlock(SharedPtr<BlockQuery> QUERY) override
  {
    //not supported!
    VisusAssert(isWriting());
    VisusAssert(false);
    return writeFailed(QUERY);
  }

};


////////////////////////////////////////////////////////
#if VISUS_PYTHON
class QueryInputTerm
{
public:

  VISUS_NON_COPYABLE_CLASS(QueryInputTerm)

  IdxMultipleDataset*      DATASET;
  BoxQuery*                QUERY;
  SharedPtr<Access>        ACCESS;

  SharedPtr<PythonEngine>  engine;
  Aborted                  aborted;

  struct
  {
    Int64 max_publish_msec = 1000;
    Int64 last_publish_time = -1;
  }
  incremental;

  //constructor
  QueryInputTerm(IdxMultipleDataset* VF_, BoxQuery* QUERY_, SharedPtr<Access> ACCESS_, Aborted aborted_)
    : DATASET(VF_), QUERY(QUERY_), ACCESS(ACCESS_), aborted(aborted_) {

    VisusAssert(!DATASET->is_mosaic);

    this->engine = (!DATASET->isServerMode())? DATASET->python_engine_pool->createEngine() : std::make_shared<PythonEngine>();

    {
      ScopedAcquireGil acquire_gil;

      engine->execCode(
        "class DynamicObject:\n"
        "  def __getattr__(self, args) : return self.forwardGetAttr(args)\n"
        "  def __getitem__(self, args) : return self.forwardGetAttr(args)\n"
      );

      auto py_input = newDynamicObject([this](String expr1) {
        return getAttr1(expr1);
      });
      engine->setModuleAttr("input", py_input);
      Py_DECREF(py_input);

      //for fieldname=function_of(QUERY->time) 
      //NOTE: for getFieldByName(), I think I can use the default timestep since I just want to know the dtype
      engine->setModuleAttr("query_time", QUERY ? QUERY->time : DATASET->getTimesteps().getDefault());

      engine->addModuleFunction("doPublish", [this](PyObject *self, PyObject *args) {
        return doIncrementalPublish(self, args);
      });

      engine->addModuleFunction("voronoi",      [this](PyObject *self, PyObject *args) {return blendBuffers(self, args, BlendBuffers::VororoiBlend); });
      engine->addModuleFunction("averageBlend", [this](PyObject *self, PyObject *args) {return blendBuffers(self, args, BlendBuffers::AverageBlend); });
      engine->addModuleFunction("noBlend"     , [this](PyObject *self, PyObject *args) {return blendBuffers(self, args, BlendBuffers::NoBlend); });
    }
  }

  //destructor
  virtual ~QueryInputTerm()
  {
    {
      ScopedAcquireGil acquire_gil;
      engine->delModuleAttr("query_time");
      engine->delModuleAttr("doPublish");
      engine->delModuleAttr("voronoiBlend");
      engine->delModuleAttr("averageBlend");
      engine->delModuleAttr("noBlend");
      engine->delModuleAttr("input");
    }

    if (!DATASET->isServerMode())
      DATASET->python_engine_pool->releaseEngine(this->engine);
  }

  //computeOutput
  Array computeOutput(String code)
  {
    ScopedAcquireGil acquire_gil;
    engine->execCode(code);

    auto ret = engine->getModuleArrayAttr("output");
    if (!ret && !aborted())
      ThrowException("empty 'output' value");

    if (DATASET->debug_mode & IdxMultipleDataset::DebugSaveImages)
    {
      static int cont = 0;
      ArrayUtils::saveImage(concatenate("temp/",cont++,".up.result.png"), ret);
    }

    return ret;
  }

  //newDynamicObject
  PyObject* newDynamicObject(std::function<PyObject*(String)> getattr)
  {
    auto ret = engine->evalCode("DynamicObject()");  //new reference
    VisusAssert(ret);
    engine->addObjectMethod(ret, "forwardGetAttr", [getattr](PyObject*, PyObject* args) {

      VisusAssert(PyTuple_Check(args));
      VisusAssert(PyTuple_Size(args) == 1);
      auto arg0 = PyTuple_GetItem(args, 0); VisusAssert(arg0);//borrowed
      auto expr = PythonEngine::convertToString(arg0); VisusAssert(!expr.empty());
      if (!getattr) {
        PythonEngine::setError("getattr is null");
        return (PyObject*)nullptr;
      }
      return getattr(expr);
    });
    return ret;
  }

  //getAttr1
  PyObject* getAttr1(String expr1)
  {
    //example: input.timesteps
    if (expr1 == "timesteps")
      return engine->newPyObject(DATASET->getTimesteps().asVector());

    auto dataset = DATASET->getChild(expr1);
    if (!dataset)
      ThrowException("input['",expr1,"'] not found");

    auto ret = newDynamicObject([this, expr1](String expr2) {
      return getAttr2(expr1, expr2);
    });
    return ret;
  }

  //getAttr2
  PyObject* getAttr2(String expr1, String expr2)
  {
    auto dataset = DATASET->getChild(expr1);
    VisusAssert(dataset);

    //example: input.datasetname.timesteps
    if (expr2 == "timesteps")
      return engine->newPyObject(dataset->getTimesteps().asVector());

    //see https://github.com/sci-visus/visus-issues/issues/367 
    //specify a dataset  (see midxofmidx.midx)
    //EXAMPLE: output = input.first   ['output=input.A.temperature'];
    //EXAMPLE: output = input.first.                 A.temperature 
    if (auto midx = std::dynamic_pointer_cast<IdxMultipleDataset>(dataset))
    {
      if (midx->getChild(expr2))
      {
        auto ret = newDynamicObject([this, expr1, expr2](String expr3) {
          return getAttr2(expr1, StringUtils::join({ expr2 }, ".", "output=input.", "." + expr3 + ";"));
        });
        return ret;
      }
    }

    Array ret;

    //execute a query (expr2 is the fieldname)
    Field field = dataset->getFieldByName(expr2);

    if (!field.valid())
      ThrowException("input['",expr1,"']['",expr2,"'] not found");

    int pdim = DATASET->getPointDim();

    //only getting dtype for field name
    if (!QUERY)
      return engine->newPyObject(Array(PointNi(pdim), field.dtype));

    {
      ScopedReleaseGil release_gil;
      auto down_query = createDownQuery(expr1, expr2);
      ret = executeDownQuery(down_query);
    }

    return engine->newPyObject(ret);
  }

  //createDownQuery
  SharedPtr<BoxQuery> createDownQuery(String name, String fieldname)
  {
    auto key = name +"/"+fieldname;

    //already created?
    auto it = QUERY->down_queries.find(key);
    if (it != QUERY->down_queries.end())
      return it->second;

    auto dataset = DATASET->down_datasets[name]; VisusAssert(dataset);
    auto field = dataset->getFieldByName(fieldname); VisusAssert(field.valid());

    auto QUERY_LOGIC_BOX = QUERY->logic_box.castTo<BoxNd>();

    //no intersection? just skip this down query
    auto VALID_LOGIC_REGION = Position(dataset->logic_to_LOGIC, dataset->getLogicBox()).toAxisAlignedBox();
    if (!QUERY_LOGIC_BOX.intersect(VALID_LOGIC_REGION))
      return SharedPtr<BoxQuery>();

    // consider that logic_to_logic could have mat(3,0) | mat(3,1) | mat(3,2) !=0 and so I can have non-parallel axis
    // using directly the QUERY_LOGIC_BOX could result in missing pieces for example in voronoi
    // solution is to limit the QUERY_LOGIC_BOX to the valid mapped region
#if 1
    QUERY_LOGIC_BOX = QUERY_LOGIC_BOX.getIntersection(VALID_LOGIC_REGION);
#endif

    auto LOGIC_to_logic = dataset->logic_to_LOGIC.invert();
    auto query_logic_box = Position(LOGIC_to_logic, QUERY_LOGIC_BOX).toDiscreteAxisAlignedBox();
    auto valid_logic_region = dataset->getLogicBox();
    query_logic_box = query_logic_box.getIntersection(valid_logic_region);

    //euristic to find delta in the hzcurve (sometimes it produces too many samples)
    auto VOLUME = Position(DATASET->getLogicBox()).computeVolume();
    auto volume = Position(dataset->logic_to_LOGIC, dataset->getLogicBox()).computeVolume();
    int delta_h = -(int)log2(VOLUME / volume);

    auto query = std::make_shared<BoxQuery>(dataset.get(), field, QUERY->time, 'r', QUERY->aborted);
    QUERY->down_queries[key] = query;
    query->down_info.name = name;
    query->logic_box = query_logic_box;

    //resolutions
    if (!QUERY->start_resolution)
      query->start_resolution = 0;
    else
      query->start_resolution = Utils::clamp(QUERY->start_resolution + delta_h, 0, dataset->getMaxResolution()); //probably a block query

    std::set<int> resolutions;
    for (auto END_RESOLUTION : QUERY->end_resolutions)
    {
      auto end_resolution = Utils::clamp(END_RESOLUTION + delta_h, 0, dataset->getMaxResolution());
      resolutions.insert(end_resolution);
    }
    query->end_resolutions = std::vector<int>(resolutions.begin(), resolutions.end());

    //skip this argument since returns empty array
    dataset->beginQuery(query);
    if (!query->isRunning())
    {
      query->setFailed("cannot begin the query");
      return query;
    }

    //ignore missing timesteps
    if (!dataset->getTimesteps().containsTimestep(query->time))
    {
      PrintInfo("Missing timestep",query->time, "for input['", concatenate(name, ".", field.name), "']...ignoring it");
      query->setFailed("missing timestep");
      return query;
    }

    VisusAssert(!query->down_info.BUFFER);

    //if not multiple access i think it will be a pure remote query
    if (auto multiple_access = std::dynamic_pointer_cast<IdxMultipleAccess>(ACCESS))
      query->down_info.access = multiple_access->createDownAccess(name, field.name);

    return query;
  }

  //executeDownQuery
  Array executeDownQuery(SharedPtr<BoxQuery> query)
  {
    //PrintInfo(Thread::getThreadId());

    //already failed
    if (!query || query->failed())
      return Array();

    auto name = query->down_info.name;

    auto dataset = DATASET->down_datasets[name]; VisusAssert(dataset);

    //NOTE if I cannot execute it probably reached max resolution for query, in that case I recycle old 'BUFFER'
    if (query->canExecute())
    {
      if (DATASET->debug_mode & IdxMultipleDataset::DebugSkipReading)
      {
        query->allocateBufferIfNeeded();
        ArrayUtils::setBufferColor(query->buffer, DATASET->down_datasets[name]->color);
        query->buffer.layout = ""; //row major
        VisusAssert(query->buffer.dims == query->getNumberOfSamples());
        query->setCurrentResolution(query->end_resolution);

      }
      else
      {
        if (!dataset->executeQuery(query->down_info.access, query))
        {
          query->setFailed("cannot execute the query");
          return Array();
        }
      }

      //PrintInfo("MIDX up nsamples",QUERY->nsamples,"dw",name,".",field.name,"nsamples",query->buffer.dims.toString());

      //force resampling
      query->down_info.BUFFER = Array();
    }

    //already resampled
    auto NSAMPLES = QUERY->getNumberOfSamples();
    if (query->down_info.BUFFER && query->down_info.BUFFER.dims == NSAMPLES)
      return query->down_info.BUFFER;

    //create a brand new BUFFER for doing the warpPerspective
    query->down_info.BUFFER = Array(NSAMPLES, query->buffer.dtype);
    query->down_info.BUFFER.fillWithValue(query->field.default_value);

    query->down_info.BUFFER.alpha = std::make_shared<Array>(NSAMPLES, DTypes::UINT8);
    query->down_info.BUFFER.alpha->fillWithValue(0);

    auto PIXEL_TO_LOGIC = Position::computeTransformation(Position(QUERY->logic_box), query->down_info.BUFFER.dims);
    auto pixel_to_logic = Position::computeTransformation(Position(query->logic_box), query->buffer.dims);

    auto LOGIC_TO_PIXEL = PIXEL_TO_LOGIC.invert();
    Matrix pixel_to_PIXEL = LOGIC_TO_PIXEL * dataset->logic_to_LOGIC * pixel_to_logic;

    //this will help to find voronoi seams betweeen images
    query->down_info.LOGIC_TO_PIXEL = LOGIC_TO_PIXEL;
    query->down_info.PIXEL_TO_LOGIC = PIXEL_TO_LOGIC;
    query->down_info.LOGIC_CENTROID = dataset->logic_to_LOGIC * dataset->getLogicBox().center();

    //limit the samples to good logic domain
    //explanation: for each pixel in dims, tranform it to the logic dataset box, if inside set the pixel to 1 otherwise set the pixel to 0
    if (!query->buffer.alpha)
    {
      query->buffer.alpha = std::make_shared<Array>(query->buffer.dims,DTypes::UINT8);
      query->buffer.alpha->fillWithValue(255);
    }
    
    VisusReleaseAssert(query->buffer.alpha->dims==query->buffer.dims);

    if (!QUERY->aborted())
    {
      ArrayUtils::warpPerspective(query->down_info.BUFFER, pixel_to_PIXEL, query->buffer, QUERY->aborted);

      if (DATASET->debug_mode & IdxMultipleDataset::DebugSaveImages)
      {
        static int cont = 0;
        ArrayUtils::saveImage(concatenate("temp/", cont, ".dw." + name, ".", query->field.name, ".buffer.png"), query->buffer);
        ArrayUtils::saveImage(concatenate("temp/", cont, ".dw." + name, ".", query->field.name, ".alpha_.png"), *query->buffer.alpha );
        ArrayUtils::saveImage(concatenate("temp/", cont, ".up." + name, ".", query->field.name, ".buffer.png"), query->down_info.BUFFER);
        ArrayUtils::saveImage(concatenate("temp/", cont, ".up." + name, ".", query->field.name, ".alpha_.png"), *query->down_info.BUFFER.alpha);
        //ArrayUtils::setBufferColor(query->BUFFER, DATASET->childs[name].color);
        cont++;
      }
    }

    return query->down_info.BUFFER;
  }

  //blendBuffers
  PyObject* blendBuffers(PyObject *self, PyObject *args, BlendBuffers::Type type)
  {
    int argc = args ? (int)PyObject_Length(args) : 0;

    int pdim = DATASET->getPointDim();

    BlendBuffers blend(type, aborted);

    //preview only
    if (!QUERY)
    {
      if (!argc)
      {
        for (auto it : DATASET->down_datasets)
        {
          auto arg = Array(PointNi(pdim), it.second->getDefaultField().dtype);
          blend.addBlendArg(arg);
        }
      }
      else
      {
        PyObject * arg0 = nullptr;
        if (!PyArg_ParseTuple(args, "O:blendBuffers", &arg0) )
        {
          PythonEngine::setError("invalid argument");
          return (PyObject*)nullptr;
        }

        if (!PyList_Check(arg0))
        {
          PythonEngine::setError("invalid argument");
          return (PyObject*)nullptr;
        }

        for (int I = 0, N = (int)PyList_Size(arg0); I < N; I++)
        {
          auto arg = engine->pythonObjectToArray(PyList_GetItem(arg0, I));
          blend.addBlendArg(arg);
        }
      }

      return engine->newPyObject(blend.result);
    }

    //special case: empty argument means all default fields of midx
    if (!argc)
    {
      ScopedReleaseGil release_gil;

      std::vector< SharedPtr<BoxQuery> > queries;
      queries.reserve(DATASET->down_datasets.size());
      for (auto it : DATASET->down_datasets)
      {
        auto name      = it.first;
        auto fieldname = it.second->getDefaultField().name;
        auto query=createDownQuery(name,fieldname);
        if (query && !query->failed())
          queries.push_back(query);
      }

      //PrintInfo("BLEND BUFFERS #queries",queries.size(),"LOGIC_BOX",QUERY->logic_box);

      /*

      num-threads==0 (==OpenMP disabled)

        test-query-speed Alfalfa\visus.midx --query-dim 512
        FlushedCache(PosixFile)  891 SkipReading 136 DELTA=755

        test-query-speed Alfalfa\visus.midx --query-dim 1024
        FlushedCache(PosixFile) 734 SkipReading 171 DELTA=563

        test-query-speed Alfalfa\visus.midx --query-dim 2048
        FlushedCache(PosixFile) 567 SkipReading 206 DELTA=361

        test-query-speed Alfalfa\visus.midx --query-dim 4096
        FlushedCache(PosixFile) 538 SkipReading 281 DELTA=257

      num-threads=4

        test-query-speed Alfalfa\visus.midx --query-dim 512
        FlushedCache(PosixFile)  793  DebugSkipReading 105 DELTA=688

        test-query-speed Alfalfa\visus.midx --query-dim 1024
        FlushedCache(PosixFile)  647 DebugSkipReading 121 DELTA=526

        test-query-speed Alfalfa\visus.midx --query-dim 2048
        FlushedCache(PosixFile) 516 DebugSkipReading 138 DELTA=378

        test-query-speed Alfalfa\visus.midx --query-dim 4096
        FlushedCache(PosixFile) 463 DebugSkipReading 178 DELTA=285


      */
      //bool bRunInParallel = !DATASET->isServerMode();
      //#pragma omp parallel for if(bRunInParallel), num_threads(4)
      for (int I = 0; I<(int)queries.size(); I++)
      {
        auto query = queries[I];
        //auto t1 = Time::now();
        executeDownQuery(query);
        //auto msec_execute = t1.elapsedMsec();
        //PrintInfo(" ",I,"query",query->getNumberOfSamples(),"QUERY",QUERY->getNumberOfSamples(),"msec_execute",msec_execute);
      }

      //blend (cannot be run in parallel)
      for (int I = 0; I < (int)queries.size(); I++)
      {
        auto query = queries[I];

        if (!query->down_info.BUFFER || query->aborted())
          continue;

        //auto t1 = Time::now();
        blend.addBlendArg(query->down_info.BUFFER, query->down_info.PIXEL_TO_LOGIC, query->down_info.LOGIC_CENTROID);
        //auto msec_blend = t1.elapsedMsec();
        //PrintInfo(" ",I,"query",query->getNumberOfSamples(),"QUERY",QUERY->getNumberOfSamples(),"msec_blend",msec_blend);
      }
    }
    else
    {
      //I need also the alpha so I'm using queries
      //parseArrayList(self, args);
      ScopedReleaseGil release_gil;

      for (auto it : QUERY->down_queries)
      {
        auto query = it.second;

        //failed/empty buffer
        if (query && query->down_info.BUFFER && query->aborted())
          blend.addBlendArg(query->down_info.BUFFER, query->down_info.PIXEL_TO_LOGIC, query->down_info.LOGIC_CENTROID);
      }
    }
     
    
    //empty result
    if (!blend.getNumberOfArgs())
      return engine->newPyObject(Array());
    else
      return engine->newPyObject(blend.result);
  }

  //doIncrementalPublish
  PyObject* doIncrementalPublish(PyObject *self, PyObject *args)
  {
    auto output = engine->getModuleArrayAttr("output");

    if (!output || !QUERY || !QUERY->incrementalPublish)
      return nullptr;

    //postpost a little?
    auto current_time = Time::now().getUTCMilliseconds();
    if (incremental.last_publish_time > 0)
    {
      auto enlapsed_msec = current_time - incremental.last_publish_time;
      if (enlapsed_msec < incremental.max_publish_msec)
        return nullptr;
    }

    QUERY->incrementalPublish(output);
    return nullptr;
  }

};
#endif //VISUS_PYTHON



///////////////////////////////////////////////////////////////////////////////////
IdxMultipleDataset::IdxMultipleDataset() {

  this->debug_mode = 0;// DebugSkipReading;

#if VISUS_PYTHON
  python_engine_pool = std::make_shared<PythonEnginePool>();
#endif //VISUS_PYTHON
}


///////////////////////////////////////////////////////////////////////////////////
IdxMultipleDataset::~IdxMultipleDataset() {
}

///////////////////////////////////////////////////////////////////////////////////
SharedPtr<Access> IdxMultipleDataset::createAccess(StringTree config, bool bForBlockQuery)
{
  if (!config.valid())
    config = getDefaultAccessConfig();

  //consider I can have thousands of childs (NOTE: this attribute should be "inherited" from child)
  config.write("disable_async", true);

  String type = StringUtils::toLower(config.readString("type"));

  if (type.empty())
  {
    Url url = config.readString("url",this->getUrl());

    //local disk access
    if (url.isFile())
    {
      if (is_mosaic)
        return std::make_shared<IdxMosaicAccess>(this,config);
      else
        return std::make_shared<IdxMultipleAccess>(this, config);
    }
    else
    {
      VisusAssert(url.isRemote());

      if (bForBlockQuery)
        return std::make_shared<ModVisusAccess>(this, config);
      else
        //hopefully I can execute box/point queries on the server
        return SharedPtr<Access>();
    }
  }

  //IdxMosaicAccess
  if (type == "idxmosaicaccess" || (is_mosaic && (!config.valid() || type.empty())))
  {
    VisusReleaseAssert(is_mosaic);
    return std::make_shared<IdxMosaicAccess>(this, config);
  }
    

  //IdxMultipleAccess
  if (type == "idxmultipleaccess" || type == "midx" || type == "multipleaccess")
    return std::make_shared<IdxMultipleAccess>(this, config);

  return IdxDataset::createAccess(config, bForBlockQuery);
}

////////////////////////////////////////////////////////////////////////////////////
Field IdxMultipleDataset::getFieldByNameThrowEx(String FIELDNAME) const
{
  if (is_mosaic)
    return IdxDataset::getFieldByNameThrowEx(FIELDNAME);

  auto existing=IdxDataset::getFieldByNameThrowEx(FIELDNAME);

  if (existing.valid())
    return existing;

#if VISUS_PYTHON
  auto output = QueryInputTerm(const_cast<IdxMultipleDataset*>(this), nullptr, SharedPtr<Access>(), Aborted()).computeOutput(FIELDNAME);
  return Field(FIELDNAME, output.dtype);
#else
  return Field(); //invalid
#endif


}



////////////////////////////////////////////////////////////////////////////////////
String IdxMultipleDataset::getInputName(String dataset_name, String fieldname)
{
#if VISUS_PYTHON

  std::ostringstream out;
  out << "input";

  if (PythonEngine::isGoodVariableName(dataset_name))
  {
    out << "." << dataset_name;
  }
  else
  {
    out << "['" << dataset_name << "']";
  }

  if (PythonEngine::isGoodVariableName(fieldname))
  {
    out << "." << fieldname;
  }
  else
  {
    if (StringUtils::contains(fieldname, "\n"))
    {
      const String triple = "\"\"\"";
      out << "[" + triple + "\n" + fieldname + triple + "]";
    }
    else
    {
      //fieldname = StringUtils::replaceAll(fieldname, "\"", "\\\"");
      fieldname = StringUtils::replaceAll(fieldname, "'", "\\'");
      out << "['" << fieldname << "']";
    }
  }

  return out.str();
#else
<<<<<<< HEAD
  return "input." + dataset_name + "." + fieldname;
=======
  return concatenate("input.", dataset_name, ".", fieldname);
>>>>>>> bb9ec34a
#endif


};

////////////////////////////////////////////////////////////////////////////////////
Field IdxMultipleDataset::createField(String operation_name)
{
  std::ostringstream out;

  std::vector<String> args;
  for (auto it : down_datasets)
  {
    String arg = "f" + cstring((int)args.size());
    args.push_back(arg);
    out << arg << "=" <<getInputName(it.first, it.second->getDefaultField().name)<< std::endl;
  }
  out << "output=" << operation_name << "([" << StringUtils::join(args,",") << "])" << std::endl;

  String fieldname = out.str();
  Field ret = getFieldByName(fieldname);
  ret.setDescription(operation_name);
  VisusAssert(ret.valid());
  return ret;
};

////////////////////////////////////////////////////////////////////////////////////
String IdxMultipleDataset::removeAliases(String url)
{
  //replace some alias
  Url URL = this->getUrl();

  if (URL.isFile())
  {
    String dir = Path(URL.getPath()).getParent().toString();
    if (dir.empty())
      return url;

    if (Url(url).isFile() && StringUtils::startsWith(Url(url).getPath(), "./"))
      url = dir + Url(url).getPath().substr(1);

    if (StringUtils::contains(url, "$(CurrentFileDirectory)"))
      url = StringUtils::replaceAll(url, "$(CurrentFileDirectory)", dir);

  }
  else if (URL.isRemote())
  {
    if (StringUtils::contains(url, "$(protocol)"))
      url = StringUtils::replaceAll(url, "$(protocol)", URL.getProtocol());

    if (StringUtils::contains(url, "$(hostname)"))
      url = StringUtils::replaceAll(url, "$(hostname)", URL.getHostname());

    if (StringUtils::contains(url, "$(port)"))
      url = StringUtils::replaceAll(url, "$(port)", cstring(URL.getPort()));
  }

  return url;
};


///////////////////////////////////////////////////////////
void IdxMultipleDataset::computeDefaultFields()
{
  clearFields();

  addField(createField("ArrayUtils.average"));
  addField(createField("ArrayUtils.add"));
  addField(createField("ArrayUtils.sub"));
  addField(createField("ArrayUtils.mul"));
  addField(createField("ArrayUtils.div"));
  addField(createField("ArrayUtils.min"));
  addField(createField("ArrayUtils.max"));
  addField(createField("ArrayUtils.standardDeviation"));
  addField(createField("ArrayUtils.median"));

  //note: this wont' work on old servers
  addField(Field("output=voronoi()"));
  addField(Field("output=noBlend()"));
  addField(Field("output=averageBlend()"));

  for (auto it : down_datasets)
  {
    for (auto field : it.second->getFields())
    {
      auto arg = getInputName(it.first, field.name);
      Field FIELD = getFieldByName("output=" + arg + ";");
      VisusAssert(FIELD.valid());
      FIELD.setDescription(it.first + "/" + field.getDescription());
      addField(FIELD);
    }
  }
}


///////////////////////////////////////////////////////////
void IdxMultipleDataset::parseDataset(StringTree& cur,Matrix modelview)
{
  String url = cur.getAttribute("url");
  VisusAssert(!url.empty());

  String default_name = concatenate("child_",StringUtils::formatNumber("%04d",(int)this->down_datasets.size()));

  String name = StringUtils::trim(cur.getAttribute("name", cur.getAttribute("id")));
  
  //override name if exist
  if (name.empty() || this->down_datasets.find(name) != this->down_datasets.end())
    name = default_name;

  url= removeAliases(url);

  //if mosaic all datasets are the same, I just need to know the IDX filename template
  SharedPtr<Dataset> child;
  if (this->is_mosaic && !down_datasets.empty() && cur.hasAttribute("filename_template"))
  {
    auto first = getFirstChild();
    auto other = std::dynamic_pointer_cast<IdxDataset>(first->clone());
    VisusReleaseAssert(first);
    VisusReleaseAssert(other);

    //all the idx files are the same except for the IDX path
    String mosaic_filename_template = cur.getAttribute("filename_template");

    VisusReleaseAssert(!mosaic_filename_template.empty());
    mosaic_filename_template = removeAliases(mosaic_filename_template);

    other->getDatasetBody().write("url", url);
    other->idxfile.filename_template = mosaic_filename_template;
    other->idxfile.validate(url); 
    child = other;
  }
  else
  {
    cur.write("url",url);
    child = LoadDatasetEx(cur);
  }

  child->color = Color::fromString(cur.getAttribute("color", Color::random().toString()));;
  auto sdim = child->getPointDim() + 1;

  //override physic_box 
  if (cur.hasAttribute("physic_box"))
  {
    auto physic_box = BoxNd::fromString(cur.getAttribute("physic_box"));
    child->setDatasetBounds(physic_box);
  }
  else if (cur.hasAttribute("quad"))
  {
    //in midx physic coordinates
    VisusReleaseAssert(child->getPointDim() == 2);
    auto W = (int)child->getLogicBox().size()[0];
    auto H = (int)child->getLogicBox().size()[1];
    auto dst = Quad::fromString(cur.getAttribute("quad"));
    auto src = Quad(W,H);
    auto T   = Quad::findQuadHomography(dst, src);
    child->setDatasetBounds(Position(T,BoxNd(PointNd(0,0),PointNd(W,H))));
  }
  
  // transform physic box
  modelview.setSpaceDim(sdim);

  //refresh dataset bounds
  auto bounds = child->getDatasetBounds();
  child->setDatasetBounds(Position(modelview, bounds));

  //update annotation positions by modelview
  if (child->annotations && child->annotations->enabled)
  {
    for (auto annotation : *child->annotations)
    {
      auto ANNOTATION = annotation->clone();
      ANNOTATION->prependModelview(modelview);

      if (!this->annotations)
        this->annotations = std::make_shared<Annotations>();

      this->annotations->push_back(ANNOTATION);
    }
  }

  addChild(name, child);
}



///////////////////////////////////////////////////////////
void IdxMultipleDataset::parseDatasets(StringTree& ar, Matrix modelview)
{
  if (!cbool(ar.getAttribute("enabled", "1")))
    return;

  //final
  if (ar.name == "svg")
  {
    this->annotations = std::make_shared<Annotations>();
    this->annotations->read(ar);

    for (auto& annotation : *this->annotations)
      annotation->prependModelview(modelview);

    return;
  }

  //final
  if (ar.name == "dataset")
  {
    //this is for mosaic
    if (ar.hasAttribute("offset"))
    {
      auto vt = PointNd::fromString(ar.getAttribute("offset"));
      modelview *= Matrix::translate(vt);
    }

    parseDataset(ar, modelview);
    return;
  }

  if (ar.name == "translate")
  {
    double tx = cdouble(ar.getAttribute("x"));
    double ty = cdouble(ar.getAttribute("y"));
    double tz = cdouble(ar.getAttribute("z"));
    modelview *= Matrix::translate(PointNd(tx, ty, tz));
  }
  else if (ar.name == "scale")
  {
    double sx = cdouble(ar.getAttribute("x"));
    double sy = cdouble(ar.getAttribute("y"));
    double sz = cdouble(ar.getAttribute("z"));
    modelview *= Matrix::nonZeroScale(PointNd(sx, sy, sz));
  }

  else if (ar.name == "rotate")
  {
    double rx = Utils::degreeToRadiant(cdouble(ar.getAttribute("x")));
    double ry = Utils::degreeToRadiant(cdouble(ar.getAttribute("y")));
    double rz = Utils::degreeToRadiant(cdouble(ar.getAttribute("z")));
    modelview *= Matrix::rotate(Quaternion::fromEulerAngles(rx, ry, rz));
  }
  else if (ar.name == "transform" || ar.name == "M")
  {
    modelview *= Matrix::fromString(ar.getAttribute("value"));
  }

  //recursive
  for (auto child : ar.getChilds())
    parseDatasets(*child, modelview);
}


///////////////////////////////////////////////////////////
void IdxMultipleDataset::read(Archive& AR)
{
  String URL = AR.readString("url");

  AR.read("mosaic", this->is_mosaic);

  setDatasetBody(AR);
  setKdQueryMode(KdQueryMode::fromString(AR.readString("kdquery")));

  for (auto it : AR.childs)
    parseDatasets(*it,Matrix());

  if (down_datasets.empty())
    ThrowException("empty childs");

  auto first = getFirstChild();
  int pdim = first->getPointDim();
  int sdim = pdim + 1;

  IdxFile& IDXFILE = this->idxfile;

  //for mosaic physic and logic are the same
  if (is_mosaic)
  {
    auto LOGIC_BOX = BoxNd::invalid();
    for (auto it : down_datasets)
    {
      auto dataset = it.second;
      VisusAssert(dataset->getDatasetBounds().getBoxNi() == dataset->getLogicBox());
      dataset->logic_to_LOGIC = dataset->getDatasetBounds().getTransformation();
      VisusAssert(dataset->logic_to_LOGIC.submatrix(sdim - 1, sdim - 1).isIdentity()); // only offset
      LOGIC_BOX = LOGIC_BOX.getUnion(Position(dataset->logic_to_LOGIC, dataset->getLogicBox()).toAxisAlignedBox());
    }

    IDXFILE.logic_box = LOGIC_BOX.castTo<BoxNi>();
    IDXFILE.bounds = LOGIC_BOX;

    VisusAssert(IDXFILE.logic_box.p1 == PointNi(pdim));

    //i need the final right part to be as the child
    auto BITMASK = DatasetBitmask::guess(IDXFILE.logic_box.p2);
    auto bitmask = first->getBitmask();

    PointNi DIMS = BITMASK.getPow2Dims();
    PointNi dims = first->getBitmask().getPow2Dims();

    auto left = DatasetBitmask::guess(DIMS.innerDiv(dims)).toString();
    auto right = bitmask.toString().substr(1);
    BITMASK = DatasetBitmask::fromString(left + right);
    VisusReleaseAssert(BITMASK.getPow2Dims() == DIMS);
    VisusReleaseAssert(StringUtils::endsWith(BITMASK.toString(), right));

    IDXFILE.bitmask = BITMASK;
    IDXFILE.timesteps = first->getTimesteps();
    IDXFILE.fields = first->getFields();
    IDXFILE.bitsperblock = first->getDefaultBitsPerBlock();

    IDXFILE.validate(this->getUrl());

    //PrintInfo("MIDX idxfile is the following","\n",IDXFILE);
    setIdxFile(IDXFILE);

    return;
  }

  //set PHYSIC_BOX (union of physic boxes)
  auto PHYSIC_BOX = BoxNd::invalid();
  if (AR.hasAttribute("physic_box"))
  {
    AR.read("physic_box", PHYSIC_BOX);
  }
  else
  {
    for (auto it : down_datasets)
    {
      auto dataset = it.second;
      PHYSIC_BOX = PHYSIC_BOX.getUnion(dataset->getDatasetBounds().toAxisAlignedBox());
    }
  }
  PrintInfo("MIDX physic_box",PHYSIC_BOX);
  IDXFILE.bounds = Position(PHYSIC_BOX);

  //LOGIC_BOX
  BoxNi LOGIC_BOX;
  if (AR.hasAttribute("logic_box"))
  {
    AR.read("logic_box", LOGIC_BOX);
  }
  else if (down_datasets.size() == 1)
  {
    LOGIC_BOX = down_datasets.begin()->second->getLogicBox();
  }
  else if (bool bAssumeUniformScaling = false)
  {
    // logic_tot_pixels = physic_volume * pow(scale,pdim)
    // density = pow(scale,pdim)
    double VS = NumericLimits<double>::lowest();
    for (auto it : down_datasets)
    {
      auto dataset = it.second;
      auto logic_tot_pixels = Position(dataset->getLogicBox()).computeVolume();
      auto physic_volume = dataset->getDatasetBounds().computeVolume();
      auto density = logic_tot_pixels / physic_volume;
      auto vs = pow(density, 1.0 / pdim);
      VS = std::max(VS, vs);
    }
    LOGIC_BOX = Position(Matrix::scale(pdim, VS), Matrix::translate(-PHYSIC_BOX.p1), PHYSIC_BOX).toAxisAlignedBox().castTo<BoxNi>();
  }
  else
  {
    // logic_npixels' / logic_npixels = physic_module' / physic_module
    // physic_module' * vs = logic_npixels'
    // vs = logic_npixels / physic_module
    auto VS = PointNd::zero(pdim);
    for (auto it : down_datasets)
    {
      auto dataset = it.second;
      for (auto edge : BoxNd::getEdges(pdim))
      {
        auto logic_num_pixels = dataset->getLogicBox().size()[edge.axis];
        auto physic_points    = dataset->getDatasetBounds().getPoints();
        auto physic_edge      = physic_points[edge.index1] - physic_points[edge.index0];
        auto physic_axis      = physic_edge.abs().max_element_index();
        auto physic_module    = physic_edge.module();
        auto density          = logic_num_pixels / physic_module;
        auto vs               = density;
        VS[physic_axis] = std::max(VS[physic_axis], vs);
      }
    }
    LOGIC_BOX = Position(Matrix::scale(VS), Matrix::translate(-PHYSIC_BOX.p1), PHYSIC_BOX).toAxisAlignedBox().castTo<BoxNi>();
  }

  IDXFILE.logic_box = LOGIC_BOX;
  PrintInfo("MIDX logic_box", IDXFILE.logic_box);

  //set logic_to_LOGIC
  for (auto it : down_datasets)
  {
    auto dataset = it.second;
    auto physic_to_PHYSIC = Matrix::identity(sdim);
    auto PHYSIC_to_LOGIC = Position::computeTransformation(IDXFILE.logic_box, PHYSIC_BOX);
    dataset->logic_to_LOGIC = PHYSIC_to_LOGIC * physic_to_PHYSIC * dataset->logicToPhysic();

    //here you should see more or less the same number of pixels
    auto logic_box = dataset->getLogicBox();
    auto LOGIC_PIXELS = Position(dataset->logic_to_LOGIC, logic_box).computeVolume();
    auto logic_pixels = Position(logic_box).computeVolume();
    auto ratio = logic_pixels / LOGIC_PIXELS; //ratio>1 means you are loosing pixels, ratio=1 is perfect, ratio<1 that you have more pixels than needed and you will interpolate
    PrintInfo("  ",it.first,"volume(logic_pixels)", logic_pixels, "volume(LOGIC_PIXELS)", LOGIC_PIXELS, "ratio==logic_pixels/LOGIC_PIXELS", ratio);
  }

  //time
  {
    if (down_datasets.size() == 1)
    {
      if (auto dataset = std::dynamic_pointer_cast<IdxDataset>(first))
        IDXFILE.time_template = dataset->idxfile.time_template;
    }

    //union of all timesteps
    for (auto it : down_datasets)
      IDXFILE.timesteps.addTimesteps(it.second->getTimesteps());
  }

  //this is to pass the validation, an midx has infinite run-time fields 
  IDXFILE.fields.push_back(Field("DATA", DTypes::UINT8));
  IDXFILE.validate(URL);
  PrintInfo("MIDX idxfile is the following","\n",IDXFILE);
  setIdxFile(IDXFILE);

  //for non-mosaic I cannot use block query
  //if (pdim==2)
  //  this->kdquery_mode = KdQueryMode::UseBoxQuery;

  if (AR.getChild("field"))
  {
    clearFields();

    int generate_name = 0;

    for (auto child : AR.getChilds("field"))
    {
      String name = child->readString("name");
      if (name.empty())
        name = concatenate("field_",generate_name++);

      //I expect to find here CData node or Text node...
      String code;
      child->readText("code", code); 
      VisusAssert(!code.empty());

      Field FIELD = getFieldByName(code);
      if (FIELD.valid())
      {
        ParseStringParams parse(name);
        FIELD.params = parse.params; //important for example in case I want to override the time
        FIELD.setDescription(parse.without_params);
        addField(FIELD);
      }
    }
  }
  else
  {
    computeDefaultFields();
  }

  PrintInfo(""); //empty line
}

////////////////////////////////////////////////////////////////////////
bool IdxMultipleDataset::executeQuery(SharedPtr<Access> access,SharedPtr<BoxQuery> QUERY)
{
  if (!QUERY)
    return false;

  if (!(QUERY->isRunning() && QUERY->getCurrentResolution() < QUERY->getEndResolution()))
    return false;

  if (QUERY->aborted())
  {
    QUERY->setFailed("QUERY aboted");
    return false;
  }

  //for 'r' queries I can postpone the allocation
  if (QUERY->mode == 'w' && !QUERY->buffer)
  {
    QUERY->setFailed("write buffer not set");
    return false;
  }

  //execute N-Query (independentely) and blend them
  if (!is_mosaic)
  {
    if (auto multiple_access = std::dynamic_pointer_cast<IdxMultipleAccess>(access))
    {
      String error_msg;
      Array  OUTPUT;

#if VISUS_PYTHON
      try
      {
        OUTPUT = QueryInputTerm(this, QUERY.get(), multiple_access, QUERY->aborted).computeOutput(QUERY->field.name);
      }
      catch (std::exception ex)
      {
        error_msg = ex.what();
      }
#else
      error_msg = "Python disabled";
#endif

      if (QUERY->aborted())
        OUTPUT = Array();

      if (!OUTPUT || !OUTPUT.getTotalNumberOfSamples())
      {
        if (QUERY->aborted())
        {
          QUERY->setFailed("query aborted");
          return false;
        }
        else
        {
          //PrintInfo("Failed to execute box query:",error_msg);
          QUERY->setFailed(error_msg);
          return false;
        }
      }

      //a projection happened? results will be unmergeable!
      if (OUTPUT.dims != QUERY->logic_samples.nsamples)
        QUERY->merge_mode = DoNotMergeSamples;
      QUERY->buffer = OUTPUT;
      QUERY->setCurrentResolution(QUERY->end_resolution);
      return true;
    }
  }

  // blending happens on the server
  if (!access)
    return executeBoxQueryOnServer(QUERY);

  // example: since I can handle blocks, I can even enable caching adding for example a RamAccess/DiskAcces to the top
  return IdxDataset::executeQuery(access, QUERY);
    
}

////////////////////////////////////////////////////////////////////////
void IdxMultipleDataset::beginQuery(SharedPtr<BoxQuery> query) {
  return IdxDataset::beginQuery(query);
}

////////////////////////////////////////////////////////////////////////
void IdxMultipleDataset::nextQuery(SharedPtr<BoxQuery> QUERY)
{
  if (!QUERY)
    return;

  if (!(QUERY->isRunning() && QUERY->getCurrentResolution() == QUERY->getEndResolution()))
    return;

  //reached the end? 
  if (QUERY->end_resolution == QUERY->end_resolutions.back())
    return QUERY->setOk();

  IdxDataset::nextQuery(QUERY);

  //finished?
  if (!QUERY->isRunning())
    return;

  for (auto it : QUERY->down_queries)
  {
    auto  query   = it.second;
    auto  dataset = this->down_datasets[query->down_info.name]; VisusAssert(dataset);

    //can advance to the next level?
    if (query && query->isRunning() && query->getCurrentResolution() == query->getEndResolution())
      dataset->nextQuery(query);
  }
}

////////////////////////////////////////////////////////////////////////
void IdxMultipleDataset::createIdxFile(String idx_filename, Field idx_field) const
{
  auto idxfile = this->idxfile;

  idxfile.filename_template = ""; //force guess
  idxfile.time_template = ""; //force guess
  idxfile.fields.clear();
  idxfile.fields.push_back(idx_field);
  idxfile.save(idx_filename);
}

} //namespace Visus<|MERGE_RESOLUTION|>--- conflicted
+++ resolved
@@ -1031,11 +1031,7 @@
 
   return out.str();
 #else
-<<<<<<< HEAD
-  return "input." + dataset_name + "." + fieldname;
-=======
   return concatenate("input.", dataset_name, ".", fieldname);
->>>>>>> bb9ec34a
 #endif
 
 
