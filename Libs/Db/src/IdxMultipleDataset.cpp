/*-----------------------------------------------------------------------------
Copyright(c) 2010 - 2018 ViSUS L.L.C.,
Scientific Computing and Imaging Institute of the University of Utah

ViSUS L.L.C., 50 W.Broadway, Ste. 300, 84101 - 2044 Salt Lake City, UT
University of Utah, 72 S Central Campus Dr, Room 3750, 84112 Salt Lake City, UT

All rights reserved.

Redistribution and use in source and binary forms, with or without
modification, are permitted provided that the following conditions are met :

* Redistributions of source code must retain the above copyright notice, this
list of conditions and the following disclaimer.

* Redistributions in binary form must reproduce the above copyright notice,
this list of conditions and the following disclaimer in the documentation
and/or other materials provided with the distribution.

* Neither the name of the copyright holder nor the names of its
contributors may be used to endorse or promote products derived from
this software without specific prior written permission.

THIS SOFTWARE IS PROVIDED BY THE COPYRIGHT HOLDERS AND CONTRIBUTORS "AS IS"
AND ANY EXPRESS OR IMPLIED WARRANTIES, INCLUDING, BUT NOT LIMITED TO, THE
IMPLIED WARRANTIES OF MERCHANTABILITY AND FITNESS FOR A PARTICULAR PURPOSE ARE
DISCLAIMED.IN NO EVENT SHALL THE COPYRIGHT HOLDER OR CONTRIBUTORS BE LIABLE
FOR ANY DIRECT, INDIRECT, INCIDENTAL, SPECIAL, EXEMPLARY, OR CONSEQUENTIAL
DAMAGES(INCLUDING, BUT NOT LIMITED TO, PROCUREMENT OF SUBSTITUTE GOODS OR
SERVICES; LOSS OF USE, DATA, OR PROFITS; OR BUSINESS INTERRUPTION) HOWEVER
CAUSED AND ON ANY THEORY OF LIABILITY, WHETHER IN CONTRACT, STRICT LIABILITY,
OR TORT(INCLUDING NEGLIGENCE OR OTHERWISE) ARISING IN ANY WAY OUT OF THE USE
OF THIS SOFTWARE, EVEN IF ADVISED OF THE POSSIBILITY OF SUCH DAMAGE.

For additional information about this project contact : pascucci@acm.org
For support : support@visus.net
-----------------------------------------------------------------------------*/

#include <Visus/IdxMultipleDataset.h>
#include <Visus/IdxMultipleAccess.h>
#include <Visus/Path.h>
#include <Visus/Polygon.h>

namespace Visus {

////////////////////////////////////////////////////////////////////////////////////
static bool IsGoodVariableName(String name)
{
  const std::set<String> ReservedWords =
  {
    "and", "del","from","not","while","as","elif","global","or","with","assert", "else","if",
    "pass","yield","break","except","import","print", "class","exec""in","raise","continue",
    "finally","is","return","def","for","lambda","try"
  };

  if (name.empty() || ReservedWords.count(name))
    return false;

  if (!std::isalpha(name[0]))
    return false;

  for (int I = 1; I < (int)name.length(); I++)
  {
    if (!(std::isalnum(name[I]) || name[I] == '_'))
      return false;
  }

  return true;
};


///////////////////////////////////////////////////////////////////////////////////
IdxMultipleDataset::IdxMultipleDataset() {

  this->debug_mode = 0;// DebugSkipReading;
}


///////////////////////////////////////////////////////////////////////////////////
IdxMultipleDataset::~IdxMultipleDataset() {
}


////////////////////////////////////////////////////////////////////////////////////
Field IdxMultipleDataset::getFieldEx(String FIELDNAME) const
{
  String CODE;
  if (find_field.count(FIELDNAME))
    CODE = find_field.find(FIELDNAME)->second.name;  //existing field (it's a symbolic name)
  else
    CODE = FIELDNAME; //the fieldname itself is the expression

  auto OUTPUT = computeOuput(/*QUERY*/nullptr, /*ACCESS*/SharedPtr<Access>(), Aborted(), CODE);
  return Field(CODE, OUTPUT.dtype);
}

////////////////////////////////////////////////////////////////////////////////////
String IdxMultipleDataset::getInputName(String dataset_name, String fieldname)
{
  std::ostringstream out;
  out << "input";

  if (IsGoodVariableName(dataset_name))
    out << "." << dataset_name;
  else
    out << "['" << dataset_name << "']";

  if (IsGoodVariableName(fieldname))
  {
    out << "." << fieldname;
  }
  else
  {
    if (StringUtils::contains(fieldname, "\n"))
    {
      const String triple = "\"\"\"";
      out << "[" + triple + "\n" + fieldname + triple + "]";
    }
    else
    {
      fieldname = StringUtils::replaceAll(fieldname, "'", "\\'");
      out << "['" << fieldname << "']";
    }
  }

  return out.str();
};


/////////////////////////////////////////////////////////////////////////////////////
SharedPtr<BoxQuery> IdxMultipleDataset::createDownQuery(SharedPtr<Access> ACCESS, BoxQuery* QUERY, String dataset_name, String fieldname)
{
  IdxMultipleDataset* DATASET = this;
  auto key = dataset_name + "/" + fieldname;

  //already created?
  auto it = QUERY->down_queries.find(key);
  if (it != QUERY->down_queries.end())
    return it->second;

  auto dataset = DATASET->down_datasets[dataset_name]; VisusAssert(dataset);
  auto field = dataset->getField(fieldname); VisusAssert(field.valid());

  auto QUERY_LOGIC_BOX = QUERY->logic_box.castTo<BoxNd>();

  //no intersection? just skip this down query
  auto VALID_LOGIC_REGION = Position(dataset->logic_to_LOGIC, dataset->getLogicBox()).toAxisAlignedBox();
  if (!QUERY_LOGIC_BOX.intersect(VALID_LOGIC_REGION))
    return SharedPtr<BoxQuery>();

  // consider that logic_to_logic could have mat(3,0) | mat(3,1) | mat(3,2) !=0 and so I can have non-parallel axis
  // using directly the QUERY_LOGIC_BOX could result in missing pieces for example in voronoi
  // solution is to limit the QUERY_LOGIC_BOX to the valid mapped region
  QUERY_LOGIC_BOX = QUERY_LOGIC_BOX.getIntersection(VALID_LOGIC_REGION);

  auto LOGIC_to_logic = dataset->logic_to_LOGIC.invert();
  auto query_logic_box = Position(LOGIC_to_logic, QUERY_LOGIC_BOX).toDiscreteAxisAlignedBox();
  auto valid_logic_region = dataset->getLogicBox();
  query_logic_box = query_logic_box.getIntersection(valid_logic_region);

  //euristic to find delta in the hzcurve (sometimes it produces too many samples)
  auto VOLUME = Position(DATASET->getLogicBox()).computeVolume();
  auto volume = Position(dataset->logic_to_LOGIC, dataset->getLogicBox()).computeVolume();
  int delta_h = -(int)log2(VOLUME / volume);

  auto query = dataset->createBoxQuery(query_logic_box, field, QUERY->time, 'r', QUERY->aborted);
  QUERY->down_queries[key] = query;
  query->down_info.name = dataset_name;

  //resolutions
  if (!QUERY->start_resolution)
    query->start_resolution = 0;
  else
    query->start_resolution = Utils::clamp(QUERY->start_resolution + delta_h, 0, dataset->getMaxResolution()); //probably a block query

  std::set<int> resolutions;
  for (auto END_RESOLUTION : QUERY->end_resolutions)
  {
    auto end_resolution = Utils::clamp(END_RESOLUTION + delta_h, 0, dataset->getMaxResolution());
    resolutions.insert(end_resolution);
  }
  query->end_resolutions = std::vector<int>(resolutions.begin(), resolutions.end());

  //skip this argument since returns empty array
  dataset->beginBoxQuery(query);
  if (!query->isRunning())
  {
    query->setFailed("cannot begin the query");
    return query;
  }

  //ignore missing timesteps
  if (!dataset->getTimesteps().containsTimestep(query->time))
  {
    PrintInfo("Missing timestep", query->time, "for input['", concatenate(dataset_name, ".", field.name), "']...ignoring it");
    query->setFailed("wrong time");
    return query;
  }

  VisusAssert(!query->down_info.BUFFER.valid());

  //if not multiple access i think it will be a pure remote query
  if (auto multiple_access = std::dynamic_pointer_cast<IdxMultipleAccess>(ACCESS))
    query->down_info.access = multiple_access->createDownAccess(dataset_name, field.name);

  return query;
}


/////////////////////////////////////////////////////////////////////////////////////
Array IdxMultipleDataset::executeDownQuery(BoxQuery* QUERY, SharedPtr<BoxQuery> query)
{
  IdxMultipleDataset* DATASET = this;

  //already failed
  if (!query || query->failed())
    return Array();

  auto dataset_name = query->down_info.name;

  auto dataset = DATASET->down_datasets[dataset_name]; VisusAssert(dataset);

  //NOTE if I cannot execute it probably reached max resolution for query, in that case I recycle old 'BUFFER'
  if (query->canExecute())
  {
    if (DATASET->debug_mode & IdxMultipleDataset::DebugSkipReading)
    {
      query->allocateBufferIfNeeded();
      ArrayUtils::setBufferColor(query->buffer, DATASET->down_datasets[dataset_name]->color);
      query->buffer.layout = ""; //row major
      VisusAssert(query->buffer.dims == query->getNumberOfSamples());
      query->setCurrentResolution(query->end_resolution);

    }
    else
    {
      if (!dataset->executeBoxQuery(query->down_info.access, query))
      {
        query->setFailed("cannot execute the query");
        return Array();
      }
    }

    //PrintInfo("MIDX up nsamples",QUERY->nsamples,"dw",dataset_name,".",field.name,"nsamples",query->buffer.dims.toString());

    //force resampling
    query->down_info.BUFFER = Array();
  }

  //already resampled
  auto NSAMPLES = QUERY->getNumberOfSamples();
  if (query->down_info.BUFFER.valid() && query->down_info.BUFFER.dims == NSAMPLES)
    return query->down_info.BUFFER;

  //create a brand new BUFFER for doing the warpPerspective
  query->down_info.BUFFER = Array(NSAMPLES, query->buffer.dtype);
  query->down_info.BUFFER.fillWithValue(query->field.default_value);

  query->down_info.BUFFER.alpha = std::make_shared<Array>(NSAMPLES, DTypes::UINT8);
  query->down_info.BUFFER.alpha->fillWithValue(0);

  auto PIXEL_TO_LOGIC = Position::computeTransformation(Position(QUERY->logic_box), query->down_info.BUFFER.dims);
  auto pixel_to_logic = Position::computeTransformation(Position(query->logic_box), query->buffer.dims);

  auto LOGIC_TO_PIXEL = PIXEL_TO_LOGIC.invert();
  Matrix pixel_to_PIXEL = LOGIC_TO_PIXEL * dataset->logic_to_LOGIC * pixel_to_logic;

  //this will help to find voronoi seams betweeen images
  query->down_info.LOGIC_TO_PIXEL = LOGIC_TO_PIXEL;
  query->down_info.PIXEL_TO_LOGIC = PIXEL_TO_LOGIC;
  query->down_info.LOGIC_CENTROID = dataset->logic_to_LOGIC * dataset->getLogicBox().center();

  //limit the samples to good logic domain
  //explanation: for each pixel in dims, tranform it to the logic dataset box, if inside set the pixel to 1 otherwise set the pixel to 0
  if (!query->buffer.alpha)
  {
    query->buffer.alpha = std::make_shared<Array>(query->buffer.dims, DTypes::UINT8);
    query->buffer.alpha->fillWithValue(255);
  }

  VisusReleaseAssert(query->buffer.alpha->dims == query->buffer.dims);

  if (!QUERY->aborted())
  {
    ArrayUtils::warpPerspective(query->down_info.BUFFER, pixel_to_PIXEL, query->buffer, QUERY->aborted);

    if (DATASET->debug_mode & IdxMultipleDataset::DebugSaveImages)
    {
      static int cont = 0;
      String tmp_dir = "tmp/debug_midx";
      ArrayUtils::saveImage(concatenate(tmp_dir, "/", cont, ".dw." + dataset_name, ".", query->field.name, ".buffer.png"), query->buffer);
      ArrayUtils::saveImage(concatenate(tmp_dir, "/", cont, ".dw." + dataset_name, ".", query->field.name, ".alpha_.png"), *query->buffer.alpha);
      ArrayUtils::saveImage(concatenate(tmp_dir, "/", cont, ".up." + dataset_name, ".", query->field.name, ".buffer.png"), query->down_info.BUFFER);
      ArrayUtils::saveImage(concatenate(tmp_dir, "/", cont, ".up." + dataset_name, ".", query->field.name, ".alpha_.png"), *query->down_info.BUFFER.alpha);
      //ArrayUtils::setBufferColor(query->BUFFER, DATASET->childs[dataset_name].color);
      cont++;
    }
  }

  return query->down_info.BUFFER;
}

////////////////////////////////////////////////////////////////////////
bool IdxMultipleDataset::executeBoxQuery(SharedPtr<Access> ACCESS,SharedPtr<BoxQuery> QUERY)
{
  auto MULTIPLE_ACCESS = std::dynamic_pointer_cast<IdxMultipleAccess>(ACCESS);
  if (!MULTIPLE_ACCESS)
    return IdxDataset::executeBoxQuery(ACCESS, QUERY);

  if (!QUERY)
    return false;

  if (!(QUERY->isRunning() && QUERY->getCurrentResolution() < QUERY->getEndResolution()))
    return false;

  if (QUERY->aborted())
  {
    QUERY->setFailed("QUERY aboted");
    return false;
  }

  if (QUERY->mode == 'w')
  {
    QUERY->setFailed("not supported");
    return false;
  }

  //execute N-Query (independentely) and blend them
  Array  OUTPUT;
  try
  {
    OUTPUT = computeOuput(QUERY.get(), ACCESS, QUERY->aborted, QUERY->field.name);
  }
  catch (std::exception ex)
  {
    QUERY->setFailed(QUERY->aborted() ? "query aborted" : ex.what());
    return false;
  }

  QUERY->buffer = OUTPUT;
  QUERY->setCurrentResolution(QUERY->end_resolution);
  return true;
}

////////////////////////////////////////////////////////////////////////
void IdxMultipleDataset::beginBoxQuery(SharedPtr<BoxQuery> query) {
  return IdxDataset::beginBoxQuery(query);
}

////////////////////////////////////////////////////////////////////////
void IdxMultipleDataset::nextBoxQuery(SharedPtr<BoxQuery> QUERY)
{
  if (!QUERY)
    return;

  if (!(QUERY->isRunning() && QUERY->getCurrentResolution() == QUERY->getEndResolution()))
    return;

  //reached the end? 
  if (QUERY->end_resolution == QUERY->end_resolutions.back())
    return QUERY->setOk();

  IdxDataset::nextBoxQuery(QUERY);

  //finished?
  if (!QUERY->isRunning())
    return;

  for (auto it : QUERY->down_queries)
  {
    auto  query   = it.second;
    auto  dataset = this->down_datasets[query->down_info.name]; VisusAssert(dataset);

    //can advance to the next level?
    if (query && query->isRunning() && query->getCurrentResolution() == query->getEndResolution())
      dataset->nextBoxQuery(query);
  }
}



////////////////////////////////////////////////////////////////////////////////////
String IdxMultipleDataset::removeAliases(String url, String URL_)
{
  Url URL(URL_);
  if (URL.isFile())
  {
    String dir = Path(URL.getPath()).getParent().toString();
    if (dir.empty())
      return url;

    if (Url(url).isFile() && StringUtils::startsWith(Url(url).getPath(), "./"))
      url = dir + Url(url).getPath().substr(1);

    if (StringUtils::contains(url, "$(CurrentFileDirectory)"))
      url = StringUtils::replaceAll(url, "$(CurrentFileDirectory)", dir);

  }
  else if (URL.isRemote())
  {
    if (StringUtils::contains(url, "$(protocol)"))
      url = StringUtils::replaceAll(url, "$(protocol)", URL.getProtocol());

    if (StringUtils::contains(url, "$(hostname)"))
      url = StringUtils::replaceAll(url, "$(hostname)", URL.getHostname());

    if (StringUtils::contains(url, "$(port)"))
      url = StringUtils::replaceAll(url, "$(port)", cstring(URL.getPort()));
  }

  return url;
};

///////////////////////////////////////////////////////////
void IdxMultipleDataset::parseDataset(StringTree& cur, Matrix modelview,String URL)
{
  String url = cur.getAttribute("url");
  VisusAssert(!url.empty());

  String name = StringUtils::trim(cur.getAttribute("name", cur.getAttribute("id")));

  //override name if exist
  if (name.empty() || this->down_datasets.count(name))
    name = concatenate("child_", StringUtils::formatNumber("%04d", (int)this->down_datasets.size()));

  url = removeAliases(url, URL);

  cur.write("name", name); //in case I changed it
  cur.write("url", url);
  auto child = LoadDatasetEx(cur);

  child->color = Color::fromString(cur.getAttribute("color", Color::random().toString()));;
  auto sdim = child->getPointDim() + 1;

  //override physic_box 
  if (cur.hasAttribute("physic_box"))
  {
    auto physic_box = BoxNd::fromString(cur.getAttribute("physic_box"));
    child->setDatasetBounds(physic_box);
  }
  else if (cur.hasAttribute("quad"))
  {
    //in midx physic coordinates
    VisusReleaseAssert(child->getPointDim() == 2);
    auto W = (int)child->getLogicBox().size()[0];
    auto H = (int)child->getLogicBox().size()[1];
    auto dst = Quad::fromString(cur.getAttribute("quad"));
    auto src = Quad(W, H);
    auto T = Quad::findQuadHomography(dst, src);
    child->setDatasetBounds(Position(T, BoxNd(PointNd(0, 0), PointNd(W, H))));
  }

  // transform physic box
  modelview.setSpaceDim(sdim);

  //refresh dataset bounds
  auto bounds = child->getDatasetBounds();
  child->setDatasetBounds(Position(modelview, bounds));

  //update annotation positions by modelview
  if (child->annotations && child->annotations->enabled)
  {
    for (auto annotation : *child->annotations)
    {
      auto ANNOTATION = annotation->cloneAnnotation();
      ANNOTATION->prependModelview(modelview);

      if (!this->annotations)
        this->annotations = std::make_shared<Annotations>();

      this->annotations->push_back(ANNOTATION);
    }
  }

  addChild(name, child);
}

///////////////////////////////////////////////////////////
void IdxMultipleDataset::parseDatasets(StringTree& ar, Matrix modelview,String URL)
{
  if (!cbool(ar.getAttribute("enabled", "1")))
    return;

  //final
  if (ar.name == "svg")
  {
    this->annotations = std::make_shared<Annotations>();
    this->annotations->read(ar);

    for (auto& annotation : *this->annotations)
      annotation->prependModelview(modelview);

    return;
  }

  //final
  if (ar.name == "dataset")
  {
    //this is for mosaic
    if (ar.hasAttribute("offset"))
    {
      auto vt = PointNd::fromString(ar.getAttribute("offset"));
      modelview *= Matrix::translate(vt);
    }

    parseDataset(ar, modelview, URL);
    return;
  }

  if (ar.name == "translate")
  {
    double tx = cdouble(ar.getAttribute("x"));
    double ty = cdouble(ar.getAttribute("y"));
    double tz = cdouble(ar.getAttribute("z"));
    modelview *= Matrix::translate(PointNd(tx, ty, tz));
  }
  else if (ar.name == "scale")
  {
    double sx = cdouble(ar.getAttribute("x"));
    double sy = cdouble(ar.getAttribute("y"));
    double sz = cdouble(ar.getAttribute("z"));
    modelview *= Matrix::nonZeroScale(PointNd(sx, sy, sz));
  }

  else if (ar.name == "rotate")
  {
    double rx = Utils::degreeToRadiant(cdouble(ar.getAttribute("x")));
    double ry = Utils::degreeToRadiant(cdouble(ar.getAttribute("y")));
    double rz = Utils::degreeToRadiant(cdouble(ar.getAttribute("z")));
    modelview *= Matrix::rotate(Quaternion::fromEulerAngles(rx, ry, rz));
  }
  else if (ar.name == "transform" || ar.name == "M")
  {
    modelview *= Matrix::fromString(ar.getAttribute("value"));
  }

  //recursive
  for (auto child : ar.getChilds())
    parseDatasets(*child, modelview, URL);
}

///////////////////////////////////////////////////////////
IdxFile IdxMultipleDataset::generateIdxFile(Archive& ar)
{
  IdxFile ret;

<<<<<<< HEAD
=======
  setDatasetBody(AR);
  setKdQueryMode(KdQueryMode::fromString(AR.readString("kdquery")));

  for (auto it : AR.getChilds())
    parseDatasets(*it,Matrix());

  if (down_datasets.empty())
    ThrowException("empty childs");

  auto first = getFirstChild();
  int pdim = first->getPointDim();
  int sdim = pdim + 1;

  IdxFile& IDXFILE = this->idxfile;

  
  //set PHYSIC_BOX (union of physic boxes)
>>>>>>> 9b957adf
  auto PHYSIC_BOX = BoxNd::invalid();
  if (ar.hasAttribute("physic_box"))
  {
    ar.read("physic_box", PHYSIC_BOX);
  }
  else
  {
    for (auto it : down_datasets)
      PHYSIC_BOX = PHYSIC_BOX.getUnion(it.second->getDatasetBounds().toAxisAlignedBox());
  }
  ret.bounds = Position(PHYSIC_BOX);

  if (ar.hasAttribute("logic_box"))
  {
    ar.read("logic_box", ret.logic_box);
  }
  else if (down_datasets.size() == 1)
  {
    ret.logic_box = down_datasets.begin()->second->getLogicBox();
  }
  else
  {
    // logic_npixels' / logic_npixels = physic_module' / physic_module
    // physic_module' * vs = logic_npixels'
    // vs = logic_npixels / physic_module
    auto pdim = getFirstChild()->getPointDim();
    auto VS = PointNd::zero(pdim);
    for (auto it : down_datasets)
    {
      auto dataset = it.second;
      for (auto edge : BoxNd::getEdges(pdim))
      {
        auto logic_num_pixels = dataset->getLogicBox().size()[edge.axis];
        auto physic_points = dataset->getDatasetBounds().getPoints();
        auto physic_edge = physic_points[edge.index1] - physic_points[edge.index0];
        auto physic_axis = physic_edge.abs().max_element_index();
        auto physic_module = physic_edge.module();
        auto density = logic_num_pixels / physic_module;
        auto vs = density;
        VS[physic_axis] = std::max(VS[physic_axis], vs);
      }
    }
    ret.logic_box = Position(Matrix::scale(VS), Matrix::translate(-PHYSIC_BOX.p1), PHYSIC_BOX).toAxisAlignedBox().castTo<BoxNi>();
  }

  //time_template
  if (down_datasets.size() == 1)
    ret.time_template = getFirstChild()->idxfile.time_template;

  //timesteps
  for (auto it : down_datasets)
    ret.timesteps.addTimesteps(it.second->getTimesteps());

  return ret;
}

///////////////////////////////////////////////////////////
void IdxMultipleDataset::readDatasetFromArchive(Archive& ar)
{
  auto URL = ar.getAttribute("url");
  for (auto& it : ar.childs)
    parseDatasets(*it, Matrix(), URL);
  VisusReleaseAssert(!down_datasets.empty());

  //automatically generate idxfile
  ar.removeChild("idxfile");
  auto idxfile = generateIdxFile(ar);

  //used specified fields (happends with midx)
  if (ar.getChild("field"))
  {
    int generate_name = 0;
    for (auto child : ar.getChilds("field"))
    {
      String name = child->readString("name");

      if (name.empty())
        name = concatenate("field_", generate_name++);

      //I expect to find here CData node or Text node...
      String code;
      child->readText("code", code);
      VisusAssert(!code.empty());

      Field FIELD = getField(code);
      VisusReleaseAssert(FIELD.valid());
      addField(name, FIELD); //FIELD.name now contain the real code
      idxfile.fields.push_back(Field(name, FIELD.dtype, "rowmajor"));
    }
  }
  else
  {
    auto createField = [this](String operation_name)
    {
      std::ostringstream out;

      std::vector<String> args;
      for (auto it : down_datasets)
      {
        String arg = "f" + cstring((int)args.size());
        args.push_back(arg);
        out << arg << "=" << getInputName(it.first, it.second->getField().name) << std::endl;
      }
      out << "output=" << operation_name << "([" << StringUtils::join(args, ",") << "])" << std::endl;

      String fieldname = out.str();
      Field ret = getField(fieldname);
      ret.setDescription(operation_name);
      VisusAssert(ret.valid());
      return ret;
    };

    //this will appear in the combo box
    addField(createField("ArrayUtils.average"));
    addField(createField("ArrayUtils.add"));
    addField(createField("ArrayUtils.sub"));
    addField(createField("ArrayUtils.mul"));
    addField(createField("ArrayUtils.div"));
    addField(createField("ArrayUtils.min"));
    addField(createField("ArrayUtils.max"));
    addField(createField("ArrayUtils.standardDeviation"));
    addField(createField("ArrayUtils.median"));

    //note: this wont' work on old servers
    addField(Field("output=voronoi()"));
    addField(Field("output=noBlend()"));
    addField(Field("output=averageBlend()"));

    for (auto it : down_datasets)
    {
      for (auto field : it.second->getFields())
      {
        auto arg = getInputName(it.first, field.name);
        Field FIELD = getField("output=" + arg + ";");
        VisusAssert(FIELD.valid());
        FIELD.setDescription(it.first + "/" + field.getDescription());
        addField(FIELD);
      }
    }

    //this is to pass the validation, an midx has infinite run-time fields 
    idxfile.fields.push_back(Field("__fake__", DTypes::UINT8));
  }

  ar.writeObject("idxfile", idxfile);
  IdxDataset::readDatasetFromArchive(ar);

  //set logic_to_LOGIC for child datasets
  for (auto it : down_datasets)
  {
    auto dataset = it.second;
    auto PHYSIC_BOX = getDatasetBounds().toAxisAlignedBox(); //TODO: what if getDatasetBounds has a transformation T?
    auto physic_to_PHYSIC = Matrix::identity(getPointDim() + 1);
    auto PHYSIC_to_LOGIC = Position::computeTransformation(getLogicBox(), PHYSIC_BOX);
    dataset->logic_to_LOGIC = PHYSIC_to_LOGIC * physic_to_PHYSIC * dataset->logicToPhysic();

    //here you should see more or less the same number of pixels
    auto logic_box = dataset->getLogicBox();
    auto LOGIC_PIXELS = Position(dataset->logic_to_LOGIC, logic_box).computeVolume();
    auto logic_pixels = Position(logic_box).computeVolume();
    auto ratio = logic_pixels / LOGIC_PIXELS; //ratio>1 means you are loosing pixels, ratio=1 is perfect, ratio<1 that you have more pixels than needed and you will interpolate
    //PrintInfo("  ", it.first, "volume(logic_pixels)", logic_pixels, "volume(LOGIC_PIXELS)", LOGIC_PIXELS, "ratio==logic_pixels/LOGIC_PIXELS", ratio);
  }
}


} //namespace Visus<|MERGE_RESOLUTION|>--- conflicted
+++ resolved
@@ -380,9 +380,10 @@
 
 
 ////////////////////////////////////////////////////////////////////////////////////
-String IdxMultipleDataset::removeAliases(String url, String URL_)
-{
-  Url URL(URL_);
+String IdxMultipleDataset::removeAliases(String url)
+{
+  Url URL = this->getUrl();
+
   if (URL.isFile())
   {
     String dir = Path(URL.getPath()).getParent().toString();
@@ -412,7 +413,7 @@
 };
 
 ///////////////////////////////////////////////////////////
-void IdxMultipleDataset::parseDataset(StringTree& cur, Matrix modelview,String URL)
+void IdxMultipleDataset::parseDataset(StringTree& cur, Matrix modelview)
 {
   String url = cur.getAttribute("url");
   VisusAssert(!url.empty());
@@ -423,7 +424,7 @@
   if (name.empty() || this->down_datasets.count(name))
     name = concatenate("child_", StringUtils::formatNumber("%04d", (int)this->down_datasets.size()));
 
-  url = removeAliases(url, URL);
+  url = removeAliases(url);
 
   cur.write("name", name); //in case I changed it
   cur.write("url", url);
@@ -476,7 +477,7 @@
 }
 
 ///////////////////////////////////////////////////////////
-void IdxMultipleDataset::parseDatasets(StringTree& ar, Matrix modelview,String URL)
+void IdxMultipleDataset::parseDatasets(StringTree& ar, Matrix modelview)
 {
   if (!cbool(ar.getAttribute("enabled", "1")))
     return;
@@ -503,7 +504,7 @@
       modelview *= Matrix::translate(vt);
     }
 
-    parseDataset(ar, modelview, URL);
+    parseDataset(ar, modelview);
     return;
   }
 
@@ -536,24 +537,13 @@
 
   //recursive
   for (auto child : ar.getChilds())
-    parseDatasets(*child, modelview, URL);
+    parseDatasets(*child, modelview);
 }
 
 ///////////////////////////////////////////////////////////
 IdxFile IdxMultipleDataset::generateIdxFile(Archive& ar)
 {
   IdxFile ret;
-
-<<<<<<< HEAD
-=======
-  setDatasetBody(AR);
-  setKdQueryMode(KdQueryMode::fromString(AR.readString("kdquery")));
-
-  for (auto it : AR.getChilds())
-    parseDatasets(*it,Matrix());
-
-  if (down_datasets.empty())
-    ThrowException("empty childs");
 
   auto first = getFirstChild();
   int pdim = first->getPointDim();
@@ -561,9 +551,7 @@
 
   IdxFile& IDXFILE = this->idxfile;
 
-  
   //set PHYSIC_BOX (union of physic boxes)
->>>>>>> 9b957adf
   auto PHYSIC_BOX = BoxNd::invalid();
   if (ar.hasAttribute("physic_box"))
   {
@@ -623,9 +611,13 @@
 ///////////////////////////////////////////////////////////
 void IdxMultipleDataset::readDatasetFromArchive(Archive& ar)
 {
-  auto URL = ar.getAttribute("url");
-  for (auto& it : ar.childs)
-    parseDatasets(*it, Matrix(), URL);
+  //i need this because parseDatasets will call getUrl to remove aliases
+  this->dataset_body = ar;
+  this->kdquery_mode = KdQueryMode::fromString(ar.readString("kdquery"));
+  
+  for (auto& it : ar.getChilds())
+    parseDatasets(*it, Matrix());
+    
   VisusReleaseAssert(!down_datasets.empty());
 
   //automatically generate idxfile
