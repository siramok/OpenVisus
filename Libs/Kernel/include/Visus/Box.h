/*-----------------------------------------------------------------------------
Copyright(c) 2010 - 2018 ViSUS L.L.C.,
Scientific Computing and Imaging Institute of the University of Utah

ViSUS L.L.C., 50 W.Broadway, Ste. 300, 84101 - 2044 Salt Lake City, UT
University of Utah, 72 S Central Campus Dr, Room 3750, 84112 Salt Lake City, UT

All rights reserved.

Redistribution and use in source and binary forms, with or without
modification, are permitted provided that the following conditions are met :

* Redistributions of source code must retain the above copyright notice, this
list of conditions and the following disclaimer.

* Redistributions in binary form must reproduce the above copyright notice,
this list of conditions and the following disclaimer in the documentation
and/or other materials provided with the distribution.

* Neither the name of the copyright holder nor the names of its
contributors may be used to endorse or promote products derived from
this software without specific prior written permission.

THIS SOFTWARE IS PROVIDED BY THE COPYRIGHT HOLDERS AND CONTRIBUTORS "AS IS"
AND ANY EXPRESS OR IMPLIED WARRANTIES, INCLUDING, BUT NOT LIMITED TO, THE
IMPLIED WARRANTIES OF MERCHANTABILITY AND FITNESS FOR A PARTICULAR PURPOSE ARE
DISCLAIMED.IN NO EVENT SHALL THE COPYRIGHT HOLDER OR CONTRIBUTORS BE LIABLE
FOR ANY DIRECT, INDIRECT, INCIDENTAL, SPECIAL, EXEMPLARY, OR CONSEQUENTIAL
DAMAGES(INCLUDING, BUT NOT LIMITED TO, PROCUREMENT OF SUBSTITUTE GOODS OR
SERVICES; LOSS OF USE, DATA, OR PROFITS; OR BUSINESS INTERRUPTION) HOWEVER
CAUSED AND ON ANY THEORY OF LIABILITY, WHETHER IN CONTRACT, STRICT LIABILITY,
OR TORT(INCLUDING NEGLIGENCE OR OTHERWISE) ARISING IN ANY WAY OUT OF THE USE
OF THIS SOFTWARE, EVEN IF ADVISED OF THE POSSIBILITY OF SUCH DAMAGE.

For additional information about this project contact : pascucci@acm.org
For support : support@visus.net
-----------------------------------------------------------------------------*/

#ifndef VISUS_BOX_H
#define VISUS_BOX_H

#include <Visus/Kernel.h>
#include <Visus/Plane.h>

#include <algorithm>

namespace Visus {

///////////////////////////////////////////////////////////////////
template <typename T>
class BoxN 
{
public:
  
  typedef PointN<T> Point;

  //points (see valid() function)
  Point p1, p2;

  //constructor
  BoxN() {
  }

  //copy constructor (needed by swig)
  BoxN(const BoxN& other) : p1(other.p1), p2(other.p2) {
}

  //constructor
  BoxN(int pdim) : p1(pdim), p2(pdim) {
  }

  //constructor
  BoxN(Point p1_, Point p2_) : p1(p1_), p2(p2_) {
    VisusAssert(p1.getPointDim() == p2.getPointDim());
  }

  //construtor
  BoxN(const std::vector<Point>& points) : BoxN()
  {
    for (auto point : points)
      addPoint(point);
  }

  //getPointDim
  int getPointDim() const {
    return p1.getPointDim();
  }

  //setPointDim
  void setPointDim(int pdim) {
    p1.setPointDim(pdim);
    p2.setPointDim(pdim);
  }

  //withPointDim
  BoxN withPointDim(int pdim) const {
    auto ret = *this;
    ret.setPointDim(pdim);
    return ret;
  }

  //withoutBack
  BoxN withoutBack() const {
    return BoxN(p1.withoutBack(), p2.withoutBack());
  }

  //return an invalid box (dimension 0, see addPoint)
  static BoxN invalid() {
    return BoxN();
  }

  //valid
  bool valid() const {
    return getPointDim()>0 && p1 <= p2;
  }

  //isFullDim
  bool isFullDim() const {
    return getPointDim()>0 && p1<p2;
  }

  //center
  Point center() const {
    return 0.5*(p1 + p2);
  }

  //size
  Point size() const {
    return p2 - p1;
  }

  //maxsize
  T maxsize() const {
    return *size().max_element();
  }

  //maxsize_index
  int maxsize_index() const {
    auto s = size(); return(int)std::distance(s.begin(), s.max_element());
  }

  //minsize
  T minsize() const {
    return *size().min_element();
  }

  //minsize_index
  int minsize_index() const {
    auto s = size(); return (int)std::distance(s.begin(), s.min_element());
  }

  //middle
  Point middle() const {
    return 0.5*(p1 + p2);
  }

  //addPoint
  void addPoint(Point p) {
    if (!this->valid())
    {
      this->p1 = p;
      this->p2 = p;
      return;
    }
    
    auto pdim = std::max(p.getPointDim(), this->getPointDim());
    p.setPointDim(pdim);
    this->setPointDim(pdim);
    this->p1 = Point::min(this->p1, p);
    this->p2 = Point::max(this->p2, p);
  }
  
  //toBox3
  BoxN toBox3() const {
    return this->withPointDim(3);
  }

  //test if a point is inside the box
  bool containsPoint(Point p) const {
    return this->p1 <= p && p <= this->p2;
  }

  //test if two box are equal
  bool operator==(const BoxN& b) const {
    return p1 == b.p1 && p2 == b.p2;
  }

  //test equality
  bool operator!=(const BoxN& b) const {
    return !(this->operator==(b));
  }

  //intersect
  bool intersect(const BoxN& other) const {
    return valid() && other.valid() ? (p1 <= other.p2 && p2 >= other.p1) : false;
  }

  //strictIntersect
  bool strictIntersect(const BoxN& other) const {
    return valid() && other.valid() ? (p1<other.p2 && p2>other.p1) : false;
  }

  //get intersection of two boxes
  BoxN getIntersection(BoxN b) const {
    auto a = *this;
    if (!a.valid()) return a;
    if (!b.valid()) return b;

    //must have the same dimension
#if 1
    VisusAssert(a.getPointDim() == b.getPointDim());
#else
    auto pdim = std::max(a.getPointDim(),b.getPointDim());
    a.setPointDim(pdim);
    b.setPointDim(pdim);
#endif

    return BoxN(
      Point::max(a.p1, b.p1), 
      Point::min(a.p2, b.p2));
  }

  //get union of two boxes
  BoxN getUnion(BoxN b) const {
    auto a = *this;
    if (!a.valid()) return b;
    if (!b.valid()) return a;

    //must have the same dimension
#if 1
    VisusAssert(a.getPointDim() == b.getPointDim());
#else
    auto pdim = std::max(a.getPointDim(),b.getPointDim());
    a.setPointDim(pdim);
    b.setPointDim(pdim);
#endif

    return BoxN(
      Point::min(a.p1, b.p1),
      Point::max(a.p2, b.p2));
  }

  //containsBox
  bool containsBox(const BoxN& other) const {
    return p1 <= other.p1 && other.p2 <= p2;
  }

  //scaleAroundCenter
  BoxN scaleAroundCenter(double scale)
  {
    Point center = this->center();
    Point size = scale*(p2 - p1);
    return BoxN(center - size*0.5, center + size*0.5);
  }

  //getSlab
  BoxN getSlab(int axis, T v1, T v2) const {
    auto p1 = this->p1; p1[axis] = v1;
    auto p2 = this->p2; p2[axis] = v2;
    return BoxN(p1,p2);
  }

  BoxN getXSlab(T x1, T x2) const { return getSlab(0, x1, x2); }
  BoxN getYSlab(T y1, T y2) const { return getSlab(1, y1, y2); }
  BoxN getZSlab(T z1, T z2) const { return getSlab(2, z1, z2); }

  //translate
  BoxN translate(const Point& vt) const {
    return BoxN(p1 + vt, p2 + vt);
  }

  //getPoints
  std::vector<Point> getPoints() const {
    auto pdim = getPointDim();
    if (pdim == 0)
      return std::vector<Point>();

    if (pdim == 1)
      return std::vector<Point>({ this->p1,this->p2 });

    //note: the order is important for 2d and 3d
    if (pdim == 2)
      return std::vector<Point>({ Point(p1[0], p1[1]), Point(p2[0], p1[1]), Point(p2[0], p2[1]), Point(p1[0], p2[1])});
      
    //recursive
    std::vector<Point> ret;

    auto prev_points = withoutBack().getPoints();
    for (auto point : prev_points)
      ret.push_back(Point(point, this->p1.back()));

    for (auto point : prev_points)
      ret.push_back(Point(point, this->p2.back()));

    return ret;
  }

#if !SWIG
  //getEdges
#if !SWIG
  class Edge
  {
  public:
    int axis;
    int index0;
    int index1;
    Edge(int axis_ = 0, int index0_ = 0, int index1_ = 0) : axis(axis_), index0(index0_), index1(index1_) {}
  };

  typedef std::vector<Edge> Edges;
  static Edges getEdges(int pdim)
  {
    if (pdim == 2)
    {
      return Edges({
        Edge(0,0,1),
        Edge(1,1,2),
        Edge(0,2,3),
        Edge(1,3,0),
        });
    }

    if (pdim == 3)
    {
      return Edges({
          Edge(0,0,1),
          Edge(1,1,2),
          Edge(0,2,3),
          Edge(1,3,0),
          Edge(0,4,5),
          Edge(1,5,6),
          Edge(0,6,7),
          Edge(1,7,4),
          Edge(2,0,4),
          Edge(2,1,5),
          Edge(2,2,6),
          Edge(2,3,7)
        });
    }

    ThrowException("internal error");
    return Edges();
  };
<<<<<<< HEAD

=======
>>>>>>> 1ea79afc
#endif

  //getAlphaPoint
  Point getAlphaPoint(Point alpha) const {
    return this->p1 + alpha.innerMultiply(this->p2-this->p1);
  }

  //return the planes (pointing outside)
  std::vector<Plane> getPlanes() const
  {
    int pdim = getPointDim();
    std::vector<Plane> ret;
    for (int I = 0; I < pdim; I++)
    {
      std::vector<double> h1(pdim + 1, 0.0);  h1[I] = (double)-1; h1.back() = (double)+this->p1[I]; ret.push_back(Plane(h1));
      std::vector<double> h2(pdim + 1, 0.0);  h2[I] = (double)+1; h2.back() = (double)-this->p2[I]; ret.push_back(Plane(h2));
    }
    return ret;
  }

  //castTo
  template <typename Other>
  Other castTo() const {
    return Other(
                 this->p1.template castTo<typename Other::Point>(),
                 this->p2.template castTo<typename Other::Point>());
  }

public:

  //construct from string
  static BoxN fromString(String value,bool bInterleave=true)
  {
    std::istringstream parser(value);

    //x1 x2   y1 y2   z1 z2
    if (bInterleave)
    {
      std::vector<T> v1, v2; T value1, value2;
      while (parser >> value1 >> value2) {
        v1.push_back(value1); v2.push_back(value2);
      }
      return BoxN(Point(v1), Point(v2));
    }
    //x1 y1 z1   x2 y2 z2
    else
    {
      std::vector<T> v;  T parsed;
      while (parser >> parsed)
        v.push_back(parsed);
      auto N = v.size() / 2;
      VisusAssert(N * 2 == v.size());
      return BoxN(
        Point(std::vector<T>(v.begin(), v.begin() + N)),
        Point(std::vector<T>(v.begin() + N, v.end())));
    }
  }

  //construct to string
  String toString(bool bInterleave=true) const  
  {
    int pdim = getPointDim();
    if (!pdim) return "";
    
    //x1 x2   y1 y2   z1 z2
    if (bInterleave)
    {
      std::ostringstream out;
      for (int I = 0; I < pdim; I++)
        out << (I ? " " : "") << p1[I] << " " << p2[I];
      return out.str();
    }
    //x1 y1 z1   x2 y2 z2
    else
    {
      return cstring(p1,p2);
    }
  }

  //toOldFormatString 
  String toOldFormatString() const
  {
    auto tmp = (*this);
    tmp.p2 = tmp.p2 - Point::one(getPointDim());
    return tmp.toString(/*bInterleave*/true);
  }

  //parseFromOldFormatString
  static BoxN parseFromOldFormatString(int pdim,String src)
  {
    auto ret = BoxN::fromString(src).withPointDim(pdim);
    ret.p2 += Point::one(pdim);
    return ret;
  }

  //write`
  void write(Archive& ar) const
  {
    ar.write("p1", p1);
    ar.write("p2", p2);
  }

  //write
  void read(Archive& ar)
  {
    ar.read("p1", p1);
    ar.read("p2", p2);
  }


}; //end class BoxN

typedef BoxN<double> BoxNd;
typedef BoxN<Int64 > BoxNi;

///////////////////////////////////////////////////////////////////
//backward compatible (for VisusWeaving)
class VISUS_KERNEL_API Box3d
{
public:

  typedef Point3d Point;

  //points (see valid() function)
  Point p1, p2;

  //constructor
  Box3d() {
  }

  //constructor
  Box3d(Point p1_, Point p2_) : p1(p1_), p2(p2_) {
  }

  //return an invalid box
  static Box3d invalid()
  {
    double L = -std::numeric_limits<double>::max();
    double H = +std::numeric_limits<double>::max();
    return Box3d(Point(H, H, H), Point(L, L, L));
  }

  //valid (note: an axis can have zero dimension, trick to store slices too)
  bool valid() const {
    return p1.valid() && p2.valid() && p1.x <= p2.x && p1.y <= p2.y  && p1.z <= p2.z;
  }

  //center
  Point center() const {
    return 0.5*(p1 + p2);
  }

  //size
  Point size() const {
    return p2 - p1;
  }

  //middle
  Point middle() const {
    return 0.5*(p1 + p2);
  }

  //addPoint
  void addPoint(Point p) {
    this->p1 = Point::min(this->p1, p);
    this->p2 = Point::max(this->p2, p);
  }

  //getPoint
  Point getPoint(double alpha, double beta, double gamma) const {
    return p1 + Point(alpha*(p2.x - p1.x), beta*(p2.y - p1.y), gamma*(p2.z - p1.z));
  }

  //test if a point is inside the box
  bool containsPoint(Point p) const {
    return this->p1 <= p && p <= this->p2;
  }

  //test if two box are equal
  bool operator==(const Box3d& b) const {
    return p1 == b.p1 && p2 == b.p2;
  }

  //test equality
  bool operator!=(const Box3d& b) const {
    return !(this->operator==(b));
  }

  //intersect
  bool intersect(const Box3d& other) const {
    return valid() && other.valid() ? (p1 <= other.p2 && p2 >= other.p1) : false;
  }

  //get intersection of two boxes
  Box3d getIntersection(const Box3d& b) const {
    Box3d ret;
    ret.p1 = Point::max(this->p1, b.p1);
    ret.p2 = Point::min(this->p2, b.p2);
    return ret;
  }

  //get union of two boxes
  Box3d getUnion(const Box3d& b) const {
    Box3d ret;
    ret.p1 = Point::min(this->p1, b.p1);
    ret.p2 = Point::max(this->p2, b.p2);
    return ret;
  }

  //construct to string
  String toString() const {
    return p1.toString() + " " + p2.toString();
  }

  //toBoxNd
  BoxNd toBoxNd() const {
    return BoxNd(PointNd(p1.x,p1.y,p1.z),PointNd(p2.x, p2.y, p2.z));
  }

  //toBoxNd
  BoxNi toBoxNi() const {
    return BoxNi(PointNi((int)p1.x, (int)p1.y, (int)p1.z), PointNi((int)p2.x, (int)p2.y, (int)p2.z));
  }

  //fromBoxNi
  static Box3d fromBoxNi(const BoxNd src) {
    auto dim = src.getPointDim();
    return Box3d(
      Point3d(dim >= 1 ? src.p1[0] : 0, dim >= 2 ? src.p1[1] : 0, dim >= 3 ? src.p1[2] : 0),
      Point3d(dim >= 1 ? src.p2[0] : 0, dim >= 2 ? src.p2[1] : 0, dim >= 3 ? src.p2[2] : 0));
  }

  //fromBoxNd
  static Box3d fromBoxNd(const BoxNd src) {
    auto dim = src.getPointDim();
    return Box3d(
      Point3d(dim >= 1 ? src.p1[0] : 0, dim >= 2 ? src.p1[1] : 0, dim >= 3 ? src.p1[2] : 0),
      Point3d(dim >= 1 ? src.p2[0] : 0, dim >= 2 ? src.p2[1] : 0, dim >= 3 ? src.p2[2] : 0));
  }

};

} //namespace Visus

#endif //VISUS_BOX_H

<|MERGE_RESOLUTION|>--- conflicted
+++ resolved
@@ -312,39 +312,35 @@
   {
     if (pdim == 2)
     {
-      return Edges({
-        Edge(0,0,1),
-        Edge(1,1,2),
-        Edge(0,2,3),
-        Edge(1,3,0),
+      return Edges({
+        Edge(0,0,1),
+        Edge(1,1,2),
+        Edge(0,2,3),
+        Edge(1,3,0),
         });
     }
 
     if (pdim == 3)
     {
-      return Edges({
-          Edge(0,0,1),
-          Edge(1,1,2),
-          Edge(0,2,3),
-          Edge(1,3,0),
-          Edge(0,4,5),
-          Edge(1,5,6),
-          Edge(0,6,7),
-          Edge(1,7,4),
-          Edge(2,0,4),
-          Edge(2,1,5),
-          Edge(2,2,6),
-          Edge(2,3,7)
+      return Edges({
+          Edge(0,0,1),
+          Edge(1,1,2),
+          Edge(0,2,3),
+          Edge(1,3,0),
+          Edge(0,4,5),
+          Edge(1,5,6),
+          Edge(0,6,7),
+          Edge(1,7,4),
+          Edge(2,0,4),
+          Edge(2,1,5),
+          Edge(2,2,6),
+          Edge(2,3,7)
         });
     }
 
     ThrowException("internal error");
     return Edges();
   };
-<<<<<<< HEAD
-
-=======
->>>>>>> 1ea79afc
 #endif
 
   //getAlphaPoint
