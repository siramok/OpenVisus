/*-----------------------------------------------------------------------------
Copyright(c) 2010 - 2018 ViSUS L.L.C.,
Scientific Computing and Imaging Institute of the University of Utah

ViSUS L.L.C., 50 W.Broadway, Ste. 300, 84101 - 2044 Salt Lake City, UT
University of Utah, 72 S Central Campus Dr, Room 3750, 84112 Salt Lake City, UT

All rights reserved.

Redistribution and use in source and binary forms, with or without
modification, are permitted provided that the following conditions are met :

* Redistributions of source code must retain the above copyright notice, this
list of conditions and the following disclaimer.

* Redistributions in binary form must reproduce the above copyright notice,
this list of conditions and the following disclaimer in the documentation
and/or other materials provided with the distribution.

* Neither the name of the copyright holder nor the names of its
contributors may be used to endorse or promote products derived from
this software without specific prior written permission.

THIS SOFTWARE IS PROVIDED BY THE COPYRIGHT HOLDERS AND CONTRIBUTORS "AS IS"
AND ANY EXPRESS OR IMPLIED WARRANTIES, INCLUDING, BUT NOT LIMITED TO, THE
IMPLIED WARRANTIES OF MERCHANTABILITY AND FITNESS FOR A PARTICULAR PURPOSE ARE
DISCLAIMED.IN NO EVENT SHALL THE COPYRIGHT HOLDER OR CONTRIBUTORS BE LIABLE
FOR ANY DIRECT, INDIRECT, INCIDENTAL, SPECIAL, EXEMPLARY, OR CONSEQUENTIAL
DAMAGES(INCLUDING, BUT NOT LIMITED TO, PROCUREMENT OF SUBSTITUTE GOODS OR
SERVICES; LOSS OF USE, DATA, OR PROFITS; OR BUSINESS INTERRUPTION) HOWEVER
CAUSED AND ON ANY THEORY OF LIABILITY, WHETHER IN CONTRACT, STRICT LIABILITY,
OR TORT(INCLUDING NEGLIGENCE OR OTHERWISE) ARISING IN ANY WAY OUT OF THE USE
OF THIS SOFTWARE, EVEN IF ADVISED OF THE POSSIBILITY OF SUCH DAMAGE.

For additional information about this project contact : pascucci@acm.org
For support : support@visus.net
-----------------------------------------------------------------------------*/

#ifndef _VISUS_PYTHON_ENGINE_H__
#define _VISUS_PYTHON_ENGINE_H__

#include <Visus/Object.h>
#include <Visus/Array.h>
#include <Visus/Log.h>
#include <Visus/StringUtils.h>

#ifdef WIN32
#pragma warning( push )
#pragma warning (disable:4996)
#endif

#include <functional>
<<<<<<< HEAD

#ifdef WIN32
#pragma warning( pop )
#endif

=======

#ifdef WIN32
#pragma warning( pop )
#endif

>>>>>>> e1f3db87
//include Python
#if 1
  #pragma push_macro("slots")
  #undef slots

  #if defined(_DEBUG) && defined(SWIG_PYTHON_INTERPRETER_NO_DEBUG)
    //for windows using Release anyway (otherwise most site-packages, as numpy, don't work)
    # undef _DEBUG
    # include <Python.h>
    # define _DEBUG
  #else
   # include <Python.h>
  #endif

  //avoid multiple include
  #ifndef SWIGRUNTIME
    #include <Visus/swigpyrun.h>
  #endif

  #pragma pop_macro("slots")

#endif

namespace Visus {


///////////////////////////////////////////////////////////////////////////
class VISUS_KERNEL_API PythonEngine
{
public:

  VISUS_CLASS(PythonEngine)

public:

  static PyThreadState* mainThreadState;

  typedef std::function<PyObject*(PyObject*, PyObject*)> Function;

  //constructor
  PythonEngine(bool bVerbose=false);

  //destructor
  virtual ~PythonEngine();

  //main
  static int main(std::vector<String> args);

  //redirectOutputTo
  void redirectOutputTo(std::function<void(String)> value);

  //isGoodVariableName
  static bool isGoodVariableName(String name);

  //incrRef
  static void incrRef(PyObject* value);

  //decrRef
  static void decrRef(PyObject* value);

  //execCode
  void execCode(String s);

  //evalCode
  PyObject* evalCode(String s);

  //newPyObject
  PyObject* newPyObject(double value);

  //newPyObject
  PyObject* newPyObject(int value);

  //newPyObject
  PyObject* newPyObject(String s);

  //newPyObject
  PyObject* newPyObject(Aborted value);

  //newPyObject
  PyObject* newPyObject(Array value);

  //newPyObject
  template <typename T>
  PyObject* newPyObject(const std::vector<T>& values)
  {
    auto ret = PyTuple_New(values.size());
    if (!ret)
      return nullptr;

    for (int i = 0; i < values.size(); i++) {
      auto value = newPyObject(values[i]);
      if (!value) {
        decrRef(ret);
        return nullptr;
      }
      PyTuple_SetItem(ret, i, value);
    }
    return ret;
  }

  //setModuleAttr
  void setModuleAttr(String name, PyObject* value);

  //setModuleAttr
  template <typename Value>
  void setModuleAttr(String name, Value value) {
    auto obj = newPyObject(value);
    setModuleAttr(name, obj);
    decrRef(obj);
  }

  //getModuleAttr
  PyObject* getModuleAttr(String name);

  //hasModuleAttr
  bool hasModuleAttr(String name);

  //delModuleAttr
  void delModuleAttr(String name);

  //newPyFunction
  PyObject* newPyFunction(PyObject* self, String name, Function fn);

  //addModuleFunction
  void addModuleFunction(String name,Function fn);

  //addObjectMethod
  void addObjectMethod(PyObject* self, String name, Function fn);

  //getModuleAbortedAttr
  Aborted getModuleAbortedAttr(String name);

  //getModuleArrayAttr
  Array getModuleArrayAttr(String name);

  //toArray
  Array toArray(PyObject* py_object);

  //getLastErrorMessage
  static String getLastErrorMessage();

  //convertToString
  static String convertToString(PyObject* value);

  //addSysPath
  void addSysPath(String value,bool bVerbose=true);

  //fixPath
  static String fixPath(String value);

private:

  String  module_name;

  PyObject* module = nullptr;
  PyObject* globals = nullptr;

  swig_type_info* swig_type_aborted = nullptr;
  swig_type_info* swig_type_array = nullptr;

  PyObject* __redirect_output__ = nullptr;

  //generateModuleName
  static std::atomic<int>& ModuleId() {
    static std::atomic<int> ret;
    return ret;
  }

  //newPyObject
  template <typename ValueClass>
  PyObject* newPyObject(ValueClass value, swig_type_info* type_info) {
    return SWIG_NewPointerObj(new ValueClass(value), type_info, SWIG_POINTER_OWN);
  }

  //getSwigModuleAttr
  template <typename ReturnClass>
  ReturnClass getSwigModuleAttr(String name, swig_type_info* type_info)
  {
    auto py_object = getModuleAttr(name);
    if (!py_object)
      ThrowException(StringUtils::format() << "cannot find '" << name << "' in module");

    ReturnClass* ptr = nullptr;
    int res = SWIG_ConvertPtr(py_object, (void**)&ptr, type_info, 0);

    if (!SWIG_IsOK(res) || !ptr)
      ThrowException(StringUtils::format() << "cannot case '" << name << "' to " << type_info->name);

    ReturnClass ret = (*ptr);

    if (SWIG_IsNewObj(res))
      delete ptr;

    return ret;
  }

};


/////////////////////////////////////////////////////
class VISUS_KERNEL_API ScopedAcquireGil
{
public:

  VISUS_CLASS(ScopedAcquireGil)

  PyGILState_STATE* state=nullptr;

  //constructor
  ScopedAcquireGil();

  //destructor
  ~ScopedAcquireGil();
};

typedef ScopedAcquireGil PythonThreadBlock;

/////////////////////////////////////////////////////
class VISUS_KERNEL_API ScopedReleaseGil {
  
public:

  PyThreadState* state=nullptr;

  //constructor
  ScopedReleaseGil();
  
  //destructor
  ~ScopedReleaseGil();
};

typedef ScopedReleaseGil PythonThreadAllow;

} //namespace Visus

#endif //_VISUS_PYTHON_ENGINE_H__
<|MERGE_RESOLUTION|>--- conflicted
+++ resolved
@@ -50,19 +50,12 @@
 #endif
 
 #include <functional>
-<<<<<<< HEAD
+
 
 #ifdef WIN32
 #pragma warning( pop )
 #endif
 
-=======
-
-#ifdef WIN32
-#pragma warning( pop )
-#endif
-
->>>>>>> e1f3db87
 //include Python
 #if 1
   #pragma push_macro("slots")
