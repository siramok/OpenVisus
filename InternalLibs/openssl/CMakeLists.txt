DisableAllWarnings()

<<<<<<< HEAD
if (WIN32)
  add_definitions(-DPSAPI_VERSION=1)
  add_definitions(-DFD_SETSIZE=4096)
  add_definitions(-D_CRT_SECURE_NO_WARNINGS )
  add_definitions(-DWIN32_LEAN_AND_MEAN)
endif()

add_subdirectory ( crypto )
add_subdirectory ( ssl )
=======
add_definitions(
  -DPURIFY
  -D_REENTRANT
  -DOPENSSL_NO_ASM
)
>>>>>>> 913e89ef

add_subdirectory(crypto)
add_subdirectory(ssl)<|MERGE_RESOLUTION|>--- conflicted
+++ resolved
@@ -1,6 +1,11 @@
 DisableAllWarnings()
 
-<<<<<<< HEAD
+add_definitions(
+  -DPURIFY
+  -D_REENTRANT
+  -DOPENSSL_NO_ASM
+)
+
 if (WIN32)
   add_definitions(-DPSAPI_VERSION=1)
   add_definitions(-DFD_SETSIZE=4096)
@@ -8,15 +13,5 @@
   add_definitions(-DWIN32_LEAN_AND_MEAN)
 endif()
 
-add_subdirectory ( crypto )
-add_subdirectory ( ssl )
-=======
-add_definitions(
-  -DPURIFY
-  -D_REENTRANT
-  -DOPENSSL_NO_ASM
-)
->>>>>>> 913e89ef
-
 add_subdirectory(crypto)
 add_subdirectory(ssl)