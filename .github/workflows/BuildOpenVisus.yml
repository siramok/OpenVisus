--- conflicted
+++ resolved
@@ -1,310 +1,299 @@
-name: BuildOpenVisus
-
-on: [push]
-
-jobs:
-
-  # ///////////////////////////////////////////////////////////////
-  Build:
-
-    runs-on: ${{ matrix.os }}
-    strategy:
-      fail-fast: false  
-      matrix:
-        python-version: [ '3.6', '3.7', '3.8',  ] 
-        os: ["windows-latest", "macos-latest", "ubuntu-latest"]
-        python-type: ["cpython", "conda"]
-        exclude:
-           - python-version: 3.8
-             os: windows-latest
-             python-type: conda
-           - python-version: 3.8
-             os: macos-latest
-             python-type: conda
-           - python-version: 3.8
-             os: ubuntu-latest
-             python-type: conda
-             
-    steps:
-    
-    # ____________________________________________
-    - name: Install CMake
-      uses: lukka/get-cmake@latest
-      
-    # ____________________________________________
-    # problems with choco and SWIG_DIR
-    # - name: Install Swig for windows
-    # if: matrix.os == 'windows-latest'
-    # uses: crazy-max/ghaction-chocolatey@v1
-    # with:
-    #    args: install -y --allow-empty-checksums --no-progress swig
-
-    # ____________________________________________  
-    - name: Install Swig for macos
-      if: matrix.os == 'macos-latest'
-      run: brew install swig
-           
-    # ____________________________________________  
-    - name: Install SDK 10.9 for macos 
-      if: matrix.os == 'macos-latest'
-<<<<<<< HEAD
-      run: |
-           cd /opt
-           sudo rm -Rf MacOSX-SDKs 
-           sudo git clone https://github.com/phracker/MacOSX-SDKs.git
-=======
-      uses: nick-invision/retry@v1
-      with:
-        max_attempts: 3
-        timeout_minutes: 5
-        retry_wait_seconds: 5
-        command: 'cd /tmp && rm -Rf MacOSX-SDKs && git clone https://github.com/phracker/MacOSX-SDKs.git '
->>>>>>> 9b957adf
-           
-    # ____________________________________________
-    - name: Install CPython 
-      if: matrix.python-type == 'cpython'
-      uses: actions/setup-python@v2
-      with:
-        python-version: ${{ matrix.python-version }} 
-        architecture: 'x64'
-        
-    # ____________________________________________
-    - name: Install Miniconda 
-      if: matrix.python-type == 'conda'
-      uses: goanpeca/setup-miniconda@v1
-      with:
-        miniconda-version: 'latest'    
-        python-version: ${{ matrix.python-version }}
-        activate-environment: tmp
-        auto-update-conda: true
-
-    # ____________________________________________
-    - name: Configure Miniconda and install pyqt
-      if: matrix.python-type == 'conda'
-      shell: bash -l {0}
-      run: |
-           conda config --set always_yes yes --set changeps1 no --set anaconda_upload no   1>/dev/null
-           conda install conda pyqt                                                        1>/dev/null
-
-    # ____________________________________________
-    - name: Install Qt for windows
-      if: matrix.os == 'windows-latest' && matrix.python-type == 'cpython'
-      uses: jurplel/install-qt-action@v2
-      with:
-        version: '5.12.8'
-        arch: 'win64_msvc2017_64'
-        install-deps: 'true'
-        
-     # ____________________________________________
-    - name: Install Qt for macos
-      if: matrix.os == 'macos-latest' && matrix.python-type == 'cpython'
-      uses: jurplel/install-qt-action@v2
-      with:
-        version: '5.12.8'
-        target: 'desktop'
-<<<<<<< HEAD
-        install-deps: 'true'
-=======
-        install-deps: 'true'  
-        dir: /tmp
->>>>>>> 9b957adf
-
-    # ____________________________________________
-    - name: Install glu on ubuntu
-      if: matrix.os == 'ubuntu-latest'
-      shell: bash
-      run: |
-           sudo apt-get update
-           sudo apt-get install libglu1-mesa-dev 1>/dev/null
-
-    # ____________________________________________
-    - name: git clone OpenVisus
-      uses: actions/checkout@v2
-      
-    # ____________________________________________
-    - name: git clone visuscpp
-      uses: nick-invision/retry@v1
-      with:
-        max_attempts: 3
-        timeout_minutes: 4
-        retry_wait_seconds: 5
-        command: 'rm -Rf Libs/slamcpp && git clone https://${{ secrets.VISUS_SLAM_ACCESS_TOKEN }}@github.com/sci-visus/slamcpp.git Libs/slamcpp'
-
-    # ____________________________________________
-    - name: git clone opsray for windows
-      if: matrix.os == 'windows-latest'
-      uses: nick-invision/retry@v1
-      with:
-        max_attempts: 3
-        timeout_minutes: 4
-        retry_wait_seconds: 5
-        command: 'rm -Rf ExternalLibs/ospray_win && git clone https://github.com/sci-visus/ospray_win.git  ExternalLibs/ospray_win'
-
-    # ____________________________________________
-    - name: Compile OpenVisus on windows
-      if: matrix.os == 'windows-latest'    
-      shell: bash -l {0}
-      run: |
-           if [[  "${{ matrix.python-type }}" == "cpython" ]] ; then Python_EXECUTABLE=${pythonLocation}/python.exe ; fi
-           if [[  "${{ matrix.python-type }}" == "conda"   ]] ; then Python_EXECUTABLE=$(which python)              ; fi
-           if [[  "${{ matrix.python-type }}" == "conda"   ]] ; then Qt5_Dir=${CONDA_PREFIX}/Library ; fi
-           mkdir -p build
-           cd build
-           curl -L --insecure https://cfhcable.dl.sourceforge.net/project/swig/swigwin/swigwin-4.0.2/swigwin-4.0.2.zip -O  && unzip swigwin-4.0.2.zip
-           cmake -G "Visual Studio 16 2019" -A "x64" -DQt5_DIR="${Qt5_Dir}/lib/cmake/Qt5" -DPython_EXECUTABLE=${Python_EXECUTABLE} -DSWIG_EXECUTABLE=./swigwin-4.0.2/swig.exe -swiglib ../
-           cmake --build . --target ALL_BUILD --config Release --parallel 4
-           cmake --build . --target install   --config Release
-
-    # ____________________________________________
-    - name: Compile OpenVisus on macos
-      if: matrix.os == 'macos-latest'
-      shell: bash -l {0}
-      run: |
-           if [[  "${{ matrix.python-type }}" == "cpython" ]] ; then Python_EXECUTABLE=${pythonLocation}/python ; fi
-           if [[  "${{ matrix.python-type }}" == "conda"   ]] ; then Python_EXECUTABLE=$(which python)          ; fi
-           if [[  "${{ matrix.python-type }}" == "conda"   ]] ; then Qt5_Dir=${CONDA_PREFIX} ; fi
-           mkdir -p build
-           cd build
-           cmake -GXcode -DQt5_DIR="${Qt5_Dir}/lib/cmake/Qt5" -DCMAKE_OSX_SYSROOT="/tmp/MacOSX-SDKs/MacOSX10.9.sdk" -DPython_EXECUTABLE=${Python_EXECUTABLE}  ../
-           cmake --build ./ --target ALL_BUILD --config Release --parallel 4 
-           cmake --build ./ --target install   --config Release 
-
-    # ____________________________________________
-    - name: Compile OpenVisus on ubuntu
-      if: matrix.os == 'ubuntu-latest' 
-      shell: bash -l {0}
-      run: |
-           if [[ "${{ matrix.python-type }}" == "cpython" ]] ; then Qt5_DIR=/opt/qt512  ; fi
-           if [[ "${{ matrix.python-type }}" == "conda"   ]] ; then Qt5_DIR=/opt/qt59   ; fi
-           docker run -e PYTHON_VERSION=${{ matrix.python-version }} -e Qt5_DIR=$Qt5_DIR -v ${PWD}:${PWD}  -w ${PWD} visus/portable-linux-binaries /bin/bash -c "./scripts/build_linux.sh"
-           sudo chown -R root:root  build
-           sudo chmod -R a+rwx      build
-
-    # ____________________________________________
-    - name: Test OpenVisus on cpython
-      if: matrix.python-type == 'cpython'
-      shell: bash
-      run: |
-           set -x
-           which python
-           cd build/Release/OpenVisus
-           export PYTHONPATH=../
-           ${pythonLocation}/python  -m OpenVisus configure  || true  # segmentation fault problem on linux
-           ${pythonLocation}/python  -m OpenVisus test
-           ${pythonLocation}/python  -m OpenVisus test-gui 
-
-    # ____________________________________________
-    - name: Test OpenVisus on conda
-      if: matrix.python-type == 'conda'
-      shell: bash -l {0}
-      run: |
-           set -x
-           which python
-           cd build/Release/OpenVisus
-           export PYTHONPATH=../
-           python -m OpenVisus configure  || true  # segmentation fault problem on linux
-           python -m OpenVisus test
-           python -m OpenVisus test-gui
-
-    # ____________________________________________
-    - name: Distrib OpenVisus on pypi
-      if: matrix.python-type == 'cpython'
-      shell: bash
-      run: |
-           GIT_TAG=$(git describe --tags --exact-match 2>/dev/null || true)
-           if [[ "${GIT_TAG}" != "" ]] ; then
-             cd build/Release/OpenVisus
-             Version=${{ matrix.python-version }}
-             if [[  "${{ matrix.os }}" == "windows-latest" ]] ; then PLATFORM_NAME=win_amd64            ; fi
-             if [[  "${{ matrix.os }}" == "macos-latest"   ]] ; then PLATFORM_NAME=macosx_10_9_x86_64   ; fi
-             if [[  "${{ matrix.os }}" == "ubuntu-latest"  ]] ; then PLATFORM_NAME=manylinux2010_x86_64 ; fi             
-             ${pythonLocation}/python -m pip install setuptools wheel twine --upgrade 1>/dev/null || true
-             ${pythonLocation}/python setup.py -q bdist_wheel --python-tag=cp${Version:0:1}${Version:2:1} --plat-name=${PLATFORM_NAME}
-             ${pythonLocation}/python -m twine upload --username ${{ secrets.PYPI_USERNAME }} --password ${{ secrets.PYPI_PASSWORD }} --skip-existing  "dist/*.whl" 
-           fi               
-
-    # ____________________________________________
-    - name: Distrib OpenVisus on conda
-      if: matrix.python-type == 'conda'
-      shell: bash -l {0}   
-      run: |
-           GIT_TAG=$(git describe --tags --exact-match 2>/dev/null || true)
-           if [[ "${GIT_TAG}" != ""  ]] ; then
-             cd build/Release/OpenVisus
-             conda install anaconda-client conda-build 1>/dev/null || true #conda-build is needed for 'bdist_conda'
-             rm -Rf $(find ${CONDA_PREFIX} -iname "openvisus*.tar.bz2")  || true
-             python setup.py -q bdist_conda 1>/dev/null
-             CONDA_FILENAME=$(find ${CONDA_PREFIX} -iname "openvisus*.tar.bz2"  | head -n 1) 
-             anaconda --verbose --show-traceback  -t ${{ secrets.ANACONDA_TOKEN }}   upload "${CONDA_FILENAME}"
-           fi
-
-  # ///////////////////////////////////////////////////////////////
-  BuildMin:
-
-    runs-on: ${{ matrix.os }}
-    strategy:
-      fail-fast: false  
-      matrix:
-        python-version: [ '3.6' ] 
-        os: ["windows-latest", "macos-latest", "ubuntu-latest"]
-
-    steps:
-    
-    # ____________________________________________
-    - name: Install CMake
-      uses: lukka/get-cmake@latest
-      
-    # ____________________________________________
-    - name: Install mingw for windows
-      if: matrix.os == 'windows-latest'
-      uses: crazy-max/ghaction-chocolatey@v1
-      with:
-        args: install -y --allow-empty-checksums --no-progress mingw
-        
-    # ____________________________________________
-    - name: Install gcc for macos
-      if: matrix.os == 'macos-latest'
-      shell: bash 
-      run: brew install gcc@9
-      
-    # ____________________________________________
-    - name: git clone OpenVisus
-      uses: actions/checkout@v2
-      
-    # ____________________________________________
-    - name: Compile OpenVisus on mingw
-      if: matrix.os == 'windows-latest'
-      shell: cmd 
-      run: |
-           set PATH=%PATH%:c:\ProgramData\chocolatey\lib\mingw\tools\install\mingw64\bin
-           mkdir -p build
-           cd build
-           cmake -G "MinGW Makefiles" -DVISUS_MINIMAL=1 ../ 
-           cmake --build . --target all       --config Release --parallel 4
-           cmake --build . --target install   --config Release
-         
-    # ____________________________________________
-    - name: Compile OpenVisus on macos
-      if: matrix.os == 'macos-latest'    
-      shell: bash 
-      run: |
-           export CC=$(brew --prefix gcc@9)/bin/gcc-9
-           export CXX=$(brew --prefix gcc@9)/bin/g++-9
-           mkdir build 
-           cd build
-           cmake -G"Unix Makefiles" -DVISUS_MINIMAL=1 ../
-           make -j 
-           make install
-           
-    # ____________________________________________
-    - name: Compile OpenVisus on ubuntu
-      if: matrix.os == 'ubuntu-latest'
-      shell: bash 
-      run: |
-           mkdir build 
-           cd build 
-           cmake -DVISUS_MINIMAL=1 ../
-           make -j
-           make install
+name: BuildOpenVisus
+
+on: [push]
+
+jobs:
+
+  # ///////////////////////////////////////////////////////////////
+  Build:
+
+    runs-on: ${{ matrix.os }}
+    strategy:
+      fail-fast: false  
+      matrix:
+        python-version: [ '3.6', '3.7', '3.8',  ] 
+        os: ["windows-latest", "macos-latest", "ubuntu-latest"]
+        python-type: ["cpython", "conda"]
+        exclude:
+           - python-version: 3.8
+             os: windows-latest
+             python-type: conda
+           - python-version: 3.8
+             os: macos-latest
+             python-type: conda
+           - python-version: 3.8
+             os: ubuntu-latest
+             python-type: conda
+             
+    steps:
+    
+    # ____________________________________________
+    - name: Install CMake
+      uses: lukka/get-cmake@latest
+      
+    # ____________________________________________
+    # problems with choco and SWIG_DIR
+    # - name: Install Swig for windows
+    # if: matrix.os == 'windows-latest'
+    # uses: crazy-max/ghaction-chocolatey@v1
+    # with:
+    #    args: install -y --allow-empty-checksums --no-progress swig
+
+    # ____________________________________________  
+    - name: Install Swig for macos
+      if: matrix.os == 'macos-latest'
+      run: brew install swig
+           
+    # ____________________________________________  
+    - name: Install SDK 10.9 for macos 
+      if: matrix.os == 'macos-latest'
+      uses: nick-invision/retry@v1
+      with:
+        max_attempts: 3
+        timeout_minutes: 5
+        retry_wait_seconds: 5
+        command: 'cd /tmp && rm -Rf MacOSX-SDKs && git clone https://github.com/phracker/MacOSX-SDKs.git'
+           
+    # ____________________________________________
+    - name: Install CPython 
+      if: matrix.python-type == 'cpython'
+      uses: actions/setup-python@v2
+      with:
+        python-version: ${{ matrix.python-version }} 
+        architecture: 'x64'
+        
+    # ____________________________________________
+    - name: Install Miniconda 
+      if: matrix.python-type == 'conda'
+      uses: goanpeca/setup-miniconda@v1
+      with:
+        miniconda-version: 'latest'    
+        python-version: ${{ matrix.python-version }}
+        activate-environment: tmp
+        auto-update-conda: true
+
+    # ____________________________________________
+    - name: Configure Miniconda and install pyqt
+      if: matrix.python-type == 'conda'
+      shell: bash -l {0}
+      run: |
+           conda config --set always_yes yes --set changeps1 no --set anaconda_upload no   1>/dev/null
+           conda install conda pyqt                                                        1>/dev/null
+
+    # ____________________________________________
+    - name: Install Qt for windows
+      if: matrix.os == 'windows-latest' && matrix.python-type == 'cpython'
+      uses: jurplel/install-qt-action@v2
+      with:
+        version: '5.12.8'
+        arch: 'win64_msvc2017_64'
+        install-deps: 'true'
+        
+     # ____________________________________________
+    - name: Install Qt for macos
+      if: matrix.os == 'macos-latest' && matrix.python-type == 'cpython'
+      uses: jurplel/install-qt-action@v2
+      with:
+        version: '5.12.8'
+        target: 'desktop'
+        install-deps: 'true'  
+        dir: /tmp
+
+    # ____________________________________________
+    - name: Install glu on ubuntu
+      if: matrix.os == 'ubuntu-latest'
+      shell: bash
+      run: |
+           sudo apt-get update
+           sudo apt-get install libglu1-mesa-dev 1>/dev/null
+
+    # ____________________________________________
+    - name: git clone OpenVisus
+      uses: actions/checkout@v2
+      
+    # ____________________________________________
+    - name: git clone visuscpp
+      uses: nick-invision/retry@v1
+      with:
+        max_attempts: 3
+        timeout_minutes: 4
+        retry_wait_seconds: 5
+        command: 'rm -Rf Libs/slamcpp && git clone https://${{ secrets.VISUS_SLAM_ACCESS_TOKEN }}@github.com/sci-visus/slamcpp.git Libs/slamcpp'
+
+    # ____________________________________________
+    - name: git clone opsray for windows
+      if: matrix.os == 'windows-latest'
+      uses: nick-invision/retry@v1
+      with:
+        max_attempts: 3
+        timeout_minutes: 4
+        retry_wait_seconds: 5
+        command: 'rm -Rf ExternalLibs/ospray_win && git clone https://github.com/sci-visus/ospray_win.git  ExternalLibs/ospray_win'
+
+    # ____________________________________________
+    - name: Compile OpenVisus on windows
+      if: matrix.os == 'windows-latest'    
+      shell: bash -l {0}
+      run: |
+           if [[  "${{ matrix.python-type }}" == "cpython" ]] ; then Python_EXECUTABLE=${pythonLocation}/python.exe ; fi
+           if [[  "${{ matrix.python-type }}" == "conda"   ]] ; then Python_EXECUTABLE=$(which python)              ; fi
+           if [[  "${{ matrix.python-type }}" == "conda"   ]] ; then Qt5_Dir=${CONDA_PREFIX}/Library ; fi
+           mkdir -p build
+           cd build
+           curl -L --insecure https://cfhcable.dl.sourceforge.net/project/swig/swigwin/swigwin-4.0.2/swigwin-4.0.2.zip -O  && unzip swigwin-4.0.2.zip
+           cmake -G "Visual Studio 16 2019" -A "x64" -DQt5_DIR="${Qt5_Dir}/lib/cmake/Qt5" -DPython_EXECUTABLE=${Python_EXECUTABLE} -DSWIG_EXECUTABLE=./swigwin-4.0.2/swig.exe -swiglib ../
+           cmake --build . --target ALL_BUILD --config Release --parallel 4
+           cmake --build . --target install   --config Release
+
+    # ____________________________________________
+    - name: Compile OpenVisus on macos
+      if: matrix.os == 'macos-latest'
+      shell: bash -l {0}
+      run: |
+           if [[  "${{ matrix.python-type }}" == "cpython" ]] ; then Python_EXECUTABLE=${pythonLocation}/python ; fi
+           if [[  "${{ matrix.python-type }}" == "conda"   ]] ; then Python_EXECUTABLE=$(which python)          ; fi
+           if [[  "${{ matrix.python-type }}" == "conda"   ]] ; then Qt5_Dir=${CONDA_PREFIX} ; fi
+           mkdir -p build
+           cd build
+           cmake -GXcode -DQt5_DIR="${Qt5_Dir}/lib/cmake/Qt5" -DCMAKE_OSX_SYSROOT="/tmp/MacOSX-SDKs/MacOSX10.9.sdk" -DPython_EXECUTABLE=${Python_EXECUTABLE}  ../
+           cmake --build ./ --target ALL_BUILD --config Release --parallel 4 
+           cmake --build ./ --target install   --config Release 
+
+    # ____________________________________________
+    - name: Compile OpenVisus on ubuntu
+      if: matrix.os == 'ubuntu-latest' 
+      shell: bash -l {0}
+      run: |
+           if [[ "${{ matrix.python-type }}" == "cpython" ]] ; then Qt5_DIR=/opt/qt512  ; fi
+           if [[ "${{ matrix.python-type }}" == "conda"   ]] ; then Qt5_DIR=/opt/qt59   ; fi
+           docker run -e PYTHON_VERSION=${{ matrix.python-version }} -e Qt5_DIR=$Qt5_DIR -v ${PWD}:${PWD}  -w ${PWD} visus/portable-linux-binaries /bin/bash -c "./scripts/build_linux.sh"
+           sudo chown -R root:root  build
+           sudo chmod -R a+rwx      build
+
+    # ____________________________________________
+    - name: Test OpenVisus on cpython
+      if: matrix.python-type == 'cpython'
+      shell: bash
+      run: |
+           set -x
+           which python
+           cd build/Release/OpenVisus
+           export PYTHONPATH=../
+           ${pythonLocation}/python  -m OpenVisus configure  || true  # segmentation fault problem on linux
+           ${pythonLocation}/python  -m OpenVisus test
+           ${pythonLocation}/python  -m OpenVisus test-gui 
+
+    # ____________________________________________
+    - name: Test OpenVisus on conda
+      if: matrix.python-type == 'conda'
+      shell: bash -l {0}
+      run: |
+           set -x
+           which python
+           cd build/Release/OpenVisus
+           export PYTHONPATH=../
+           python -m OpenVisus configure  || true  # segmentation fault problem on linux
+           python -m OpenVisus test
+           python -m OpenVisus test-gui
+
+    # ____________________________________________
+    - name: Distrib OpenVisus on pypi
+      if: matrix.python-type == 'cpython'
+      shell: bash
+      run: |
+           GIT_TAG=$(git describe --tags --exact-match 2>/dev/null || true)
+           if [[ "${GIT_TAG}" != "" ]] ; then
+             cd build/Release/OpenVisus
+             Version=${{ matrix.python-version }}
+             if [[  "${{ matrix.os }}" == "windows-latest" ]] ; then PLATFORM_NAME=win_amd64            ; fi
+             if [[  "${{ matrix.os }}" == "macos-latest"   ]] ; then PLATFORM_NAME=macosx_10_9_x86_64   ; fi
+             if [[  "${{ matrix.os }}" == "ubuntu-latest"  ]] ; then PLATFORM_NAME=manylinux2010_x86_64 ; fi             
+             ${pythonLocation}/python -m pip install setuptools wheel twine --upgrade 1>/dev/null || true
+             ${pythonLocation}/python setup.py -q bdist_wheel --python-tag=cp${Version:0:1}${Version:2:1} --plat-name=${PLATFORM_NAME}
+             ${pythonLocation}/python -m twine upload --username ${{ secrets.PYPI_USERNAME }} --password ${{ secrets.PYPI_PASSWORD }} --skip-existing  "dist/*.whl" 
+           fi               
+
+    # ____________________________________________
+    - name: Distrib OpenVisus on conda
+      if: matrix.python-type == 'conda'
+      shell: bash -l {0}   
+      run: |
+           GIT_TAG=$(git describe --tags --exact-match 2>/dev/null || true)
+           if [[ "${GIT_TAG}" != ""  ]] ; then
+             cd build/Release/OpenVisus
+             conda install anaconda-client conda-build 1>/dev/null || true #conda-build is needed for 'bdist_conda'
+             rm -Rf $(find ${CONDA_PREFIX} -iname "openvisus*.tar.bz2")  || true
+             python setup.py -q bdist_conda 1>/dev/null
+             CONDA_FILENAME=$(find ${CONDA_PREFIX} -iname "openvisus*.tar.bz2"  | head -n 1) 
+             anaconda --verbose --show-traceback  -t ${{ secrets.ANACONDA_TOKEN }}   upload "${CONDA_FILENAME}"
+           fi
+
+  # ///////////////////////////////////////////////////////////////
+  BuildMin:
+
+    runs-on: ${{ matrix.os }}
+    strategy:
+      fail-fast: false  
+      matrix:
+        python-version: [ '3.6' ] 
+        os: ["windows-latest", "macos-latest", "ubuntu-latest"]
+
+    steps:
+    
+    # ____________________________________________
+    - name: Install CMake
+      uses: lukka/get-cmake@latest
+      
+    # ____________________________________________
+    - name: Install mingw for windows
+      if: matrix.os == 'windows-latest'
+      uses: crazy-max/ghaction-chocolatey@v1
+      with:
+        args: install -y --allow-empty-checksums --no-progress mingw
+        
+    # ____________________________________________
+    - name: Install gcc for macos
+      if: matrix.os == 'macos-latest'
+      shell: bash 
+      run: brew install gcc@9
+      
+    # ____________________________________________
+    - name: git clone OpenVisus
+      uses: actions/checkout@v2
+      
+    # ____________________________________________
+    - name: Compile OpenVisus on mingw
+      if: matrix.os == 'windows-latest'
+      shell: cmd 
+      run: |
+           set PATH=%PATH%:c:\ProgramData\chocolatey\lib\mingw\tools\install\mingw64\bin
+           mkdir -p build
+           cd build
+           cmake -G "MinGW Makefiles" -DVISUS_MINIMAL=1 ../ 
+           cmake --build . --target all       --config Release --parallel 4
+           cmake --build . --target install   --config Release
+         
+    # ____________________________________________
+    - name: Compile OpenVisus on macos
+      if: matrix.os == 'macos-latest'    
+      shell: bash 
+      run: |
+           export CC=$(brew --prefix gcc@9)/bin/gcc-9
+           export CXX=$(brew --prefix gcc@9)/bin/g++-9
+           mkdir build 
+           cd build
+           cmake -G"Unix Makefiles" -DVISUS_MINIMAL=1 ../
+           make -j 
+           make install
+           
+    # ____________________________________________
+    - name: Compile OpenVisus on ubuntu
+      if: matrix.os == 'ubuntu-latest'
+      shell: bash 
+      run: |
+           mkdir build 
+           cd build 
+           cmake -DVISUS_MINIMAL=1 ../
+           make -j
+           make install
            