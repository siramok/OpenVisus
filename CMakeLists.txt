--- conflicted
+++ resolved
@@ -33,13 +33,8 @@
 	set(VISUS_IS_SUBMODULE 0)
 else()
 	set(VISUS_IS_SUBMODULE 1)
-<<<<<<< HEAD
 	set(CMAKE_FOLDER_PREFIX "")
-=======
-	SET(CMAKE_FOLDER_PREFIX OpenVisus/)
->>>>>>> e1f3db87
-endif()
-
+endif()
 
 # enable/disable gui-stuff (i.e. Qt dependent)
 option(VISUS_GUI "Enable gui" TRUE)  
