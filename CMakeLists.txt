--- conflicted
+++ resolved
@@ -4,17 +4,10 @@
 if (VISUS_MINIMAL)
 
 	PROJECT(OpenVisus) 
-	
-<<<<<<< HEAD
-	# *************************
-	# MINIMAL OpenVisus library VIsusIO
-	# *************************
-	
-=======
+
 	set(CMAKE_CXX_STANDARD              11)
 	set(CMAKE_CXX_STANDARD_REQUIRED     ON)
 
->>>>>>> e3295880
 	file(GLOB_RECURSE Sources Libs/Kernel/*.cpp Libs/Kernel/*.c Libs/Db/*.cpp)
 		
 	IF (APPLE)
@@ -43,14 +36,9 @@
 		
 	endif()
 	
-	# *************************
-	# example how to write IDX for Kype
-	# *************************
-	
 	add_executable(kyle main.cpp)
 	target_link_libraries(kyle PUBLIC VisusIO)
 	
-
 	return()
 
 endif()
