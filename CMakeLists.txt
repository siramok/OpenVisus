--- conflicted
+++ resolved
@@ -79,11 +79,7 @@
 add_subdirectory(Libs)
 add_subdirectory(Executable)
 
-<<<<<<< HEAD
-=======
 
-
->>>>>>> 913e89ef
 # //////////////////////////////////////////////////////////////
 # *** testing and external apps ***
 if (1)
@@ -95,10 +91,7 @@
   AddCTest(VisusTestPyArray    ${PYTHON_EXECUTABLE}  ${CMAKE_CURRENT_SOURCE_DIR} ${CMAKE_CURRENT_SOURCE_DIR}/Samples/python/Array.py)
   AddCTest(VisusTestPyIdx      ${PYTHON_EXECUTABLE}  ${CMAKE_CURRENT_SOURCE_DIR} ${CMAKE_CURRENT_SOURCE_DIR}/Samples/python/Idx.py)
 
-<<<<<<< HEAD
 
-=======
->>>>>>> 913e89ef
 	# disabled: takes too much time, in case you modify some core IDX class you can run it manually
   if (0)
   	AddCTest(VisusTestIdx      $<TARGET_FILE:visus> ${CMAKE_CURRENT_SOURCE_DIR}  --test-idx --max-seconds 300)
